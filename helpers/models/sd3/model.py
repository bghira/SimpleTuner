import torch, os, logging
from helpers.models.common import (
    ImageModelFoundation,
    PredictionTypes,
    PipelineTypes,
    ModelTypes,
)
from diffusers import AutoencoderKL, SD3ControlNetModel
from transformers import (
    T5TokenizerFast,
    T5EncoderModel,
    CLIPTokenizer,
    CLIPTextModelWithProjection,
)
from helpers.models.sd3.transformer import SD3Transformer2DModel
from helpers.models.sd3.pipeline import (
    StableDiffusion3Pipeline,
    StableDiffusion3Img2ImgPipeline,
)
<<<<<<< HEAD

=======
from helpers.models.sd3.controlnet import StableDiffusion3ControlNetPipeline
from diffusers import AutoencoderKL, SD3ControlNetModel
>>>>>>> 2515d6ae

logger = logging.getLogger(__name__)
is_primary_process = True
if os.environ.get("RANK") is not None:
    if int(os.environ.get("RANK")) != 0:
        is_primary_process = False
logger.setLevel(
    os.environ.get("SIMPLETUNER_LOG_LEVEL", "INFO") if is_primary_process else "ERROR"
)


def _encode_sd3_prompt_with_t5(
    text_encoder,
    tokenizer,
    prompt=None,
    num_images_per_prompt=1,
    device=None,
    zero_padding_tokens: bool = True,
    max_sequence_length: int = 77,
):
    prompt = [prompt] if isinstance(prompt, str) else prompt
    batch_size = len(prompt)

    text_inputs = tokenizer(
        prompt,
        padding="max_length",
        max_length=max_sequence_length,
        truncation=True,
        add_special_tokens=True,
        return_tensors="pt",
    )
    text_input_ids = text_inputs.input_ids
    prompt_embeds = text_encoder(text_input_ids.to(device))[0]

    dtype = text_encoder.dtype
    prompt_embeds = prompt_embeds.to(dtype=dtype, device=device)

    _, seq_len, _ = prompt_embeds.shape

    # duplicate text embeddings and attention mask for each generation per prompt, using mps friendly method
    prompt_embeds = prompt_embeds.repeat(1, num_images_per_prompt, 1)
    prompt_embeds = prompt_embeds.view(batch_size * num_images_per_prompt, seq_len, -1)
    attention_mask = text_inputs.attention_mask.to(device)

    if zero_padding_tokens:
        # for some reason, SAI's reference code doesn't bother to mask the prompt embeddings.
        # this can lead to a problem where the model fails to represent short and long prompts equally well.
        # additionally, the model learns the bias of the prompt embeds' noise.
        return prompt_embeds * attention_mask.unsqueeze(-1).expand(prompt_embeds.shape)
    else:
        return prompt_embeds


def _encode_sd3_prompt_with_clip(
    text_encoder,
    tokenizer,
    prompt: str,
    device=None,
    num_images_per_prompt: int = 1,
    max_token_length: int = 77,
):
    prompt = [prompt] if isinstance(prompt, str) else prompt
    batch_size = len(prompt)

    text_inputs = tokenizer(
        prompt,
        padding="max_length",
        max_length=max_token_length,
        truncation=True,
        return_tensors="pt",
    )
    text_input_ids = text_inputs.input_ids
    prompt_embeds = text_encoder(text_input_ids.to(device), output_hidden_states=True)

    pooled_prompt_embeds = prompt_embeds[0]
    prompt_embeds = prompt_embeds.hidden_states[-2]
    prompt_embeds = prompt_embeds.to(dtype=text_encoder.dtype, device=device)

    _, seq_len, _ = prompt_embeds.shape
    # duplicate text embeddings for each generation per prompt, using mps friendly method
    prompt_embeds = prompt_embeds.repeat(1, num_images_per_prompt, 1)
    prompt_embeds = prompt_embeds.view(batch_size * num_images_per_prompt, seq_len, -1)

    return prompt_embeds, pooled_prompt_embeds


class SD3(ImageModelFoundation):
    NAME = "Stable Diffusion 3.x"
    PREDICTION_TYPE = PredictionTypes.FLOW_MATCHING
    MODEL_TYPE = ModelTypes.TRANSFORMER
    AUTOENCODER_CLASS = AutoencoderKL
    LATENT_CHANNEL_COUNT = 16
    # The safe diffusers default value for LoRA training targets.
    DEFAULT_LORA_TARGET = ["to_k", "to_q", "to_v", "to_out.0"]
    # Only training the Attention blocks by default seems to help more with SD3.
    DEFAULT_LYCORIS_TARGET = ["Attention"]

    MODEL_CLASS = SD3Transformer2DModel
    PIPELINE_CLASSES = {
        PipelineTypes.TEXT2IMG: StableDiffusion3Pipeline,
        PipelineTypes.IMG2IMG: StableDiffusion3Img2ImgPipeline,
        PipelineTypes.CONTROLNET: StableDiffusion3ControlNetPipeline,
    }
    MODEL_SUBFOLDER = "transformer"
    # The default model flavor to use when none is specified.
    DEFAULT_MODEL_FLAVOUR = "medium"
    HUGGINGFACE_PATHS = {
        "medium": "stabilityai/stable-diffusion-3.5-medium",
        "large": "stabilityai/stable-diffusion-3.5-large",
    }
    MODEL_LICENSE = "other"

    TEXT_ENCODER_CONFIGURATION = {
        "text_encoder": {
            "name": "CLIP-L/14",
            "tokenizer": CLIPTokenizer,
            "tokenizer_subfolder": "tokenizer",
            "model": CLIPTextModelWithProjection,
        },
        "text_encoder_2": {
            "name": "CLIP-G/14",
            "tokenizer": CLIPTokenizer,
            "subfolder": "text_encoder_2",
            "tokenizer_subfolder": "tokenizer_2",
            "model": CLIPTextModelWithProjection,
        },
        "text_encoder_3": {
            "name": "T5 XXL v1.1",
            "tokenizer": T5TokenizerFast,
            "subfolder": "text_encoder_3",
            "tokenizer_subfolder": "tokenizer_3",
            "model": T5EncoderModel,
        },
    }

    def controlnet_init(self):
        """
        Initialize SD3 ControlNet model.
        """
        logger.info("Creating the SD3 controlnet..")

        if self.config.controlnet_model_name_or_path:
            logger.info("Loading existing controlnet weights")
            self.controlnet = SD3ControlNetModel.from_pretrained(
                self.config.controlnet_model_name_or_path
            )
        else:
            logger.info("Initializing controlnet weights from base model")
            # SD3ControlNetModel.from_transformer adds 1 extra conditioning channel by default
            # We set it to 0 because it's not really needed and increases complexity.
            num_extra_channels = 0
            self.controlnet = SD3ControlNetModel.from_transformer(
                self.unwrap_model(self.model),
                num_extra_conditioning_channels=num_extra_channels,
            )

        self.controlnet = self.controlnet.to(
            device=self.accelerator.device,
            dtype=(
                self.config.base_weight_dtype
                if hasattr(self.config, "base_weight_dtype")
                else self.config.weight_dtype
            ),
        )
        # Log the expected input channels for debugging
        if hasattr(self.controlnet, "pos_embed_input") and hasattr(
            self.controlnet.pos_embed_input, "proj"
        ):
            in_channels = self.controlnet.pos_embed_input.proj.in_channels
            logger.info(f"ControlNet expects {in_channels} input channels")

    def requires_conditioning_latents(self) -> bool:
        """
        SD3 ControlNet uses latent inputs with optional extra conditioning channels.

        By default (sd3_controlnet_extra_conditioning_channels=0), it uses 16-channel latents.
        With extra channels, it expects latents + additional control signals.
        Beware, the pipeline doesn't seem to play well with the added channel.
        """
        if self.config.controlnet:
            return True  # SD3 uses latent inputs for controlnet
        return False

    def requires_conditioning_validation_inputs(self) -> bool:
        """
        Whether this model / flavour requires conditioning inputs during validation.
        """
        if self.config.controlnet:
            return True
        return False

    def _format_text_embedding(self, text_embedding: torch.Tensor):
        """
        Models can optionally format the stored text embedding, eg. in a dict, or
        filter certain outputs from appearing in the file cache.

        self.config:
            text_embedding (torch.Tensor): The embed to adjust.

        Returns:
            torch.Tensor: The adjusted embed. By default, this method does nothing.
        """
        prompt_embeds, pooled_prompt_embeds = text_embedding

        return {
            "prompt_embeds": prompt_embeds,
            "pooled_prompt_embeds": pooled_prompt_embeds.squeeze(0),
        }

    def convert_text_embed_for_pipeline(self, text_embedding: torch.Tensor) -> dict:
        # logger.info(f"Converting embeds with shapes: {text_embedding['prompt_embeds'].shape} {text_embedding['pooled_prompt_embeds'].shape}")
        return {
            "prompt_embeds": text_embedding["prompt_embeds"].unsqueeze(0),
            "pooled_prompt_embeds": text_embedding["pooled_prompt_embeds"].unsqueeze(0),
        }

    def convert_negative_text_embed_for_pipeline(
        self, text_embedding: torch.Tensor, prompt: str
    ) -> dict:
        # logger.info(f"Converting embeds with shapes: {text_embedding['prompt_embeds'].shape} {text_embedding['pooled_prompt_embeds'].shape}")
        return {
            "negative_prompt_embeds": text_embedding["prompt_embeds"].unsqueeze(0),
            "negative_pooled_prompt_embeds": text_embedding[
                "pooled_prompt_embeds"
            ].unsqueeze(0),
        }

    def _encode_prompts(self, prompts: list, is_negative_prompt: bool = False):
        """
        Encode a prompt for an SD3 model.

        Args:
            prompts: The list of prompts to encode.

        Returns:
            Text encoder output (raw)
        """
        num_images_per_prompt = 1

        clip_tokenizers = self.tokenizers[:2]
        clip_text_encoders = self.text_encoders[:2]

        clip_prompt_embeds_list = []
        clip_pooled_prompt_embeds_list = []
        for tokenizer, text_encoder in zip(clip_tokenizers, clip_text_encoders):
            prompt_embeds, pooled_prompt_embeds = _encode_sd3_prompt_with_clip(
                text_encoder=text_encoder,
                tokenizer=tokenizer,
                prompt=prompts,
                device=self.accelerator.device,
                num_images_per_prompt=num_images_per_prompt,
            )
            clip_prompt_embeds_list.append(prompt_embeds)
            clip_pooled_prompt_embeds_list.append(pooled_prompt_embeds)

        clip_prompt_embeds = torch.cat(clip_prompt_embeds_list, dim=-1)
        pooled_prompt_embeds = torch.cat(clip_pooled_prompt_embeds_list, dim=-1)
        zero_padding_tokens = True if self.config.t5_padding == "zero" else False
        t5_prompt_embed = _encode_sd3_prompt_with_t5(
            self.text_encoders[-1],
            self.tokenizers[-1],
            prompt=prompts,
            num_images_per_prompt=num_images_per_prompt,
            device=self.accelerator.device,
            zero_padding_tokens=zero_padding_tokens,
            max_sequence_length=self.config.tokenizer_max_length,
        )

        clip_prompt_embeds = torch.nn.functional.pad(
            clip_prompt_embeds,
            (0, t5_prompt_embed.shape[-1] - clip_prompt_embeds.shape[-1]),
        )
        prompt_embeds = torch.cat([clip_prompt_embeds, t5_prompt_embed], dim=-2)

        return prompt_embeds, pooled_prompt_embeds

    def model_predict(self, prepared_batch):
        logger.debug(
            "Input shapes:"
            f"\n{prepared_batch['noisy_latents'].shape}"
            f"\n{prepared_batch['timesteps'].shape}"
            f"\n{prepared_batch['encoder_hidden_states'].shape}"
            f"\n{prepared_batch['add_text_embeds'].shape}"
        )
        return {
            "model_prediction": self.model(
                hidden_states=prepared_batch["noisy_latents"].to(
                    device=self.accelerator.device,
                    dtype=self.config.base_weight_dtype,
                ),
                timestep=prepared_batch["timesteps"],
                encoder_hidden_states=prepared_batch["encoder_hidden_states"].to(
                    device=self.accelerator.device,
                    dtype=self.config.base_weight_dtype,
                ),
                pooled_projections=prepared_batch["add_text_embeds"].to(
                    device=self.accelerator.device,
                    dtype=self.config.weight_dtype,
                ),
                return_dict=False,
            )[0]
        }

    def prepare_controlnet_conditioning(
        self, conditioning_latents: torch.Tensor
    ) -> torch.Tensor:
        """
        Prepare conditioning inputs for SD3 ControlNet.

        SD3 ControlNet can be configured with extra conditioning channels.
        We pray the user doesn't go this route, because it leads to pipeline complexity.

        Args:
            conditioning_latents: The conditioning latents from the dataloader

        Returns:
            Properly formatted conditioning tensor for the controlnet
        """
        # Check what the controlnet expects
        if hasattr(self.controlnet, "pos_embed_input") and hasattr(
            self.controlnet.pos_embed_input, "proj"
        ):
            # Access the weight tensor shape to determine expected channels
            # Weight shape for Conv2d is [out_channels, in_channels, kernel_h, kernel_w]
            weight_shape = self.controlnet.pos_embed_input.proj.weight.shape
            expected_channels = weight_shape[1]  # in_channels is the second dimension
            actual_channels = conditioning_latents.shape[1]

            if expected_channels != actual_channels:
                if expected_channels == 17 and actual_channels == 16:
                    # SD3 ControlNet was initialized with 1 extra conditioning channel
                    # Add a zero channel or a specific control signal
                    batch_size, _, height, width = conditioning_latents.shape

                    # You can customize this to add specific control information
                    # For example: depth maps, edge maps, segmentation masks, etc.
                    extra_channel = torch.zeros(
                        batch_size,
                        1,
                        height,
                        width,
                        device=conditioning_latents.device,
                        dtype=conditioning_latents.dtype,
                    )

                    # If you have specific control data, you can add it here:
                    # extra_channel = your_control_data.unsqueeze(1)  # shape: [batch, 1, H, W]

                    conditioning_latents = torch.cat(
                        [conditioning_latents, extra_channel], dim=1
                    )
                    logger.debug(
                        f"Added extra conditioning channel, new shape: {conditioning_latents.shape}"
                    )

                elif expected_channels < actual_channels:
                    # ControlNet expects fewer channels, might need to select specific channels
                    logger.warning(
                        f"ControlNet expects {expected_channels} channels but got {actual_channels}. "
                        f"Using first {expected_channels} channels."
                    )
                    conditioning_latents = conditioning_latents[:, :expected_channels]

                else:
                    raise ValueError(
                        f"Channel mismatch: ControlNet expects {expected_channels} channels "
                        f"but received {actual_channels} channels. "
                        "Check your controlnet configuration or conditioning data."
                    )

        return conditioning_latents

    def controlnet_predict(self, prepared_batch: dict) -> dict:
        """
        Perform a forward pass with ControlNet for SD3 model.

        Args:
            prepared_batch: Dictionary containing the batch data including conditioning_latents

        Returns:
            Dictionary containing the model prediction
        """
        # Get and prepare the conditioning
        controlnet_cond = prepared_batch["conditioning_latents"].to(
            device=self.accelerator.device, dtype=self.config.weight_dtype
        )
        controlnet_cond = self.prepare_controlnet_conditioning(controlnet_cond)
        control_block_samples = self.controlnet(
            hidden_states=prepared_batch["noisy_latents"].to(
                device=self.accelerator.device,
                dtype=self.config.base_weight_dtype,
            ),
            timestep=prepared_batch["timesteps"],
            encoder_hidden_states=prepared_batch["encoder_hidden_states"].to(
                device=self.accelerator.device,
                dtype=self.config.base_weight_dtype,
            ),
            pooled_projections=prepared_batch["add_text_embeds"].to(
                device=self.accelerator.device,
                dtype=self.config.weight_dtype,
            ),
            joint_attention_kwargs=None,
            controlnet_cond=controlnet_cond,
            conditioning_scale=1.0,  # You might want to make this configurable
            return_dict=False,
        )[0]
        control_block_samples = [
            sample.to(dtype=self.config.base_weight_dtype)
            for sample in control_block_samples
        ]
        model_pred = self.model(
            hidden_states=prepared_batch["noisy_latents"].to(
                device=self.accelerator.device,
                dtype=self.config.base_weight_dtype,
            ),
            timestep=prepared_batch["timesteps"],
            encoder_hidden_states=prepared_batch["encoder_hidden_states"].to(
                device=self.accelerator.device,
                dtype=self.config.base_weight_dtype,
            ),
            pooled_projections=prepared_batch["add_text_embeds"].to(
                device=self.accelerator.device,
                dtype=self.config.weight_dtype,
            ),
            block_controlnet_hidden_states=control_block_samples,
            joint_attention_kwargs=None,
            return_dict=False,
        )[0]

        return {"model_prediction": model_pred}

    def get_lora_target_layers(self):
        """
        Get the target layers for LoRA training based on configuration.
        """
        # Override for ControlNet training if needed
        if self.config.model_type == "lora" and self.config.controlnet:
            # Comprehensive targeting including all layers
            targets = []

            # Controlnet blocks
            for i in range(12):
                targets.append(f"controlnet_blocks.{i}")

            # Position embeddings
            targets.extend(
                [
                    "pos_embed.proj",
                    "pos_embed_input.proj",
                ]
            )

            # Context and time embedders
            targets.append("context_embedder")
            targets.extend(
                [
                    "time_text_embed.timestep_embedder.linear_1",
                    "time_text_embed.timestep_embedder.linear_2",
                    "time_text_embed.text_embedder.linear_1",
                    "time_text_embed.text_embedder.linear_2",
                ]
            )

            # All attention layers in transformer blocks
            for i in range(12):
                # Main attention
                targets.extend(
                    [
                        f"transformer_blocks.{i}.attn.to_k",
                        f"transformer_blocks.{i}.attn.to_q",
                        f"transformer_blocks.{i}.attn.to_v",
                        f"transformer_blocks.{i}.attn.to_out.0",
                        f"transformer_blocks.{i}.attn.add_k_proj",
                        f"transformer_blocks.{i}.attn.add_q_proj",
                        f"transformer_blocks.{i}.attn.add_v_proj",
                        f"transformer_blocks.{i}.attn.to_add_out",
                    ]
                )
                # Cross attention
                targets.extend(
                    [
                        f"transformer_blocks.{i}.attn2.to_k",
                        f"transformer_blocks.{i}.attn2.to_q",
                        f"transformer_blocks.{i}.attn2.to_v",
                        f"transformer_blocks.{i}.attn2.to_out.0",
                    ]
                )
                # Feed-forward networks
                targets.extend(
                    [
                        f"transformer_blocks.{i}.ff.net.0.proj",
                        f"transformer_blocks.{i}.ff.net.2",
                        f"transformer_blocks.{i}.ff_context.net.0.proj",
                        f"transformer_blocks.{i}.ff_context.net.2",
                    ]
                )

            return targets

        # Default LoRA targets
        if self.config.lora_type.lower() == "standard":
            return self.DEFAULT_LORA_TARGET
        elif self.config.lora_type.lower() == "lycoris":
            return self.DEFAULT_LYCORIS_TARGET
        else:
            raise NotImplementedError(
                f"Unknown LoRA target type {self.config.lora_type}."
            )

    def check_user_config(self):
        """
        Checks self.config values against important issues. Optionally implemented in child class.
        """
        if self.config.base_model_precision == "fp8-quanto":
            raise ValueError(
                f"{self.NAME} does not support fp8-quanto. Please use fp8-torchao or int8 precision level instead."
            )
        t5_max_length = 154
        if self.config.tokenizer_max_length is None:
            self.config.tokenizer_max_length = t5_max_length
        if int(self.config.tokenizer_max_length) > t5_max_length:
            if not self.config.i_know_what_i_am_doing:
                logger.warning(
                    f"Updating T5 XXL tokeniser max length to {t5_max_length} for {self.NAME}."
                )
                self.config.tokenizer_max_length = t5_max_length
            else:
                logger.warning(
                    f"-!- {self.NAME} supports a max length of {t5_max_length} tokens, but you have supplied `--i_know_what_i_am_doing`, so this limit will not be enforced. -!-"
                )
                logger.warning(
                    f"The model will begin to collapse after a short period of time, if the model you are continuing from has not been tuned beyond {t5_max_length} tokens."
                )
        # Disable custom VAEs.
        self.config.pretrained_vae_model_name_or_path = None
        if self.config.aspect_bucket_alignment != 64:
            logger.warning(
                "MM-DiT requires an alignment value of 64px. Overriding the value of --aspect_bucket_alignment."
            )
            self.config.aspect_bucket_alignment = 64
        if self.config.sd3_t5_uncond_behaviour is None:
            self.config.sd3_t5_uncond_behaviour = self.config.sd3_clip_uncond_behaviour
        logger.info(
            f"{self.NAME} embeds for unconditional captions: t5={self.config.sd3_t5_uncond_behaviour}, clip={self.config.sd3_clip_uncond_behaviour}"
        )

        # ControlNet specific configuration
        if self.config.controlnet:
            self.config.sd3_controlnet_extra_conditioning_channels = 0

    def custom_model_card_schedule_info(self):
        output_args = []
        if self.config.flow_schedule_auto_shift:
            output_args.append("flow_schedule_auto_shift")
        if self.config.flow_schedule_shift is not None:
            output_args.append(f"shift={self.config.flow_schedule_shift}")
        if self.config.flow_use_beta_schedule:
            output_args.append(
                f"flow_beta_schedule_alpha={self.config.flow_beta_schedule_alpha}"
            )
            output_args.append(
                f"flow_beta_schedule_beta={self.config.flow_beta_schedule_beta}"
            )
        if self.config.flow_use_uniform_schedule:
            output_args.append(f"flow_use_uniform_schedule")
        output_str = (
            f" (extra parameters={output_args})"
            if output_args
            else " (no special parameters set)"
        )

        return output_str<|MERGE_RESOLUTION|>--- conflicted
+++ resolved
@@ -17,12 +17,8 @@
     StableDiffusion3Pipeline,
     StableDiffusion3Img2ImgPipeline,
 )
-<<<<<<< HEAD
-
-=======
 from helpers.models.sd3.controlnet import StableDiffusion3ControlNetPipeline
 from diffusers import AutoencoderKL, SD3ControlNetModel
->>>>>>> 2515d6ae
 
 logger = logging.getLogger(__name__)
 is_primary_process = True
