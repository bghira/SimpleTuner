import torch
import inspect
import torch.nn.functional as F
import random
import logging
import inspect
import os
from torchvision import transforms
from diffusers import DiffusionPipeline
from torch.distributions import Beta
from helpers.training.wrappers import unwrap_model
from helpers.training.multi_process import _get_rank
from helpers.training.custom_schedule import (
    apply_flow_schedule_shift,
    generate_timestep_weights,
    segmented_timestep_selection,
)
from helpers.training.min_snr_gamma import compute_snr
from transformers.utils import ContextManagers
from helpers.training.adapter import load_lora_weights
from helpers.training.deepspeed import (
    deepspeed_zero_init_disabled_context_manager,
    prepare_model_for_deepspeed,
)
from abc import ABC, abstractmethod
from enum import Enum
from peft import LoraConfig
import numpy as np
from torchvision import transforms
from PIL import Image

logger = logging.getLogger(__name__)
is_primary_process = True
if os.environ.get("RANK") is not None:
    if int(os.environ.get("RANK")) != 0:
        is_primary_process = False
logger.setLevel(
    os.environ.get("SIMPLETUNER_LOG_LEVEL", "INFO") if is_primary_process else "ERROR"
)

flow_matching_model_families = ["flux", "sana", "ltxvideo", "wan", "sd3"]
upstream_config_sources = {
    "sdxl": "stabilityai/stable-diffusion-xl-base-1.0",
    "kolors": "terminusresearch/kwai-kolors-1.0",
    "sd3": "stabilityai/stable-diffusion-3-large",
    "sana": "terminusresearch/sana-1.6b-1024px",
    "flux": "black-forest-labs/flux.1-dev",
    "sd1x": "stable-diffusion-v1-5/stable-diffusion-v1-5",
    "sd2x": "stabilityai/stable-diffusion-v2-1",
    "ltxvideo": "Lightricks/LTX-Video",
    "wan": "Wan-AI/Wan2.1-T2V-1.3B-Diffusers",
}


def get_model_config_path(model_family: str, model_path: str):
    if model_path is not None and model_path.endswith(".safetensors"):
        if model_family in upstream_config_sources:
            return upstream_config_sources[model_family]
        else:
            raise ValueError(
                "Cannot find noise schedule config for .safetensors file in architecture {}".format(
                    model_family
                )
            )

    return model_path


class PipelineTypes(Enum):
    IMG2IMG = "img2img"
    TEXT2IMG = "text2img"
    CONTROLNET = "controlnet"
    CONTROL = "control"


class PredictionTypes(Enum):
    EPSILON = "epsilon"
    SAMPLE = "sample"
    V_PREDICTION = "v_prediction"
    FLOW_MATCHING = "flow_matching"

    @staticmethod
    def from_str(label):
        if label in ("eps", "epsilon"):
            return PredictionTypes.EPSILON
        elif label in ("vpred", "v_prediction", "v-prediction"):
            return PredictionTypes.V_PREDICTION
        elif label in ("sample", "x_prediction", "x-prediction"):
            return PredictionTypes.SAMPLE
        elif label in ("flow", "flow_matching", "flow-matching"):
            return PredictionTypes.FLOW_MATCHING
        else:
            raise NotImplementedError


class ModelTypes(Enum):
    UNET = "unet"
    TRANSFORMER = "transformer"
    VAE = "vae"
    TEXT_ENCODER = "text_encoder"


class ModelFoundation(ABC):
    """
    Base class that contains all the universal logic:
      - Noise schedule, prediction target (epsilon, sample, v_prediction, flow-matching)
      - Batch preparation (moving to device, sampling noise, etc.)
      - Loss calculation (including optional SNR weighting)
    """

    MODEL_LICENSE = "other"
    CONTROLNET_LORA_STATE_DICT_PREFIX = "controlnet"

    def __init__(self, config: dict, accelerator):
        self.config = config
        self.accelerator = accelerator
        self.noise_schedule = None
        self.pipelines = {}
        self.setup_model_flavour()
        self.setup_training_noise_schedule()

    def log_model_devices(self):
        """
        Log the devices of the model components.
        """
        if hasattr(self, "model") and self.model is not None:
            logger.debug(f"Model device: {self.model.device}")
        if hasattr(self, "vae") and self.vae is not None:
            logger.debug(f"VAE device: {self.vae.device}")
        if hasattr(self, "text_encoders") and self.text_encoders is not None:
            for i, text_encoder in enumerate(self.text_encoders):
                if text_encoder is None:
                    continue
                logger.debug(f"Text encoder {i} device: {text_encoder.device}")

    def setup_model_flavour(self):
        """
        Sets up the model flavour based on the config.
        This is used to determine the model path if none was provided.
        """
        if getattr(self, "REQUIRES_FLAVOUR", False):
            if getattr(self.config, "model_flavour", None) is None:
                raise ValueError(
                    f"{str(self.__class__)} models require model_flavour to be provided."
                    f" Possible values: {self.HUGGINGFACE_PATHS.keys()}"
                )
        if self.config.pretrained_model_name_or_path is None:
            if self.config.model_flavour is None:
                default_flavour = getattr(self, "DEFAULT_MODEL_FLAVOUR", None)
                if default_flavour is None and len(self.HUGGINGFACE_PATHS) > 0:
                    raise ValueError(
                        f"The current model family {self.config.model_family} requires a model_flavour to be provided. Options: {self.HUGGINGFACE_PATHS.keys()}"
                    )
                elif default_flavour is not None:
                    self.config.model_flavour = default_flavour
            if self.config.model_flavour is not None:
                if self.config.model_flavour not in self.HUGGINGFACE_PATHS:
                    raise ValueError(
                        f"Model flavour {self.config.model_flavour} not found in {self.HUGGINGFACE_PATHS.keys()}"
                    )
                self.config.pretrained_model_name_or_path = self.HUGGINGFACE_PATHS.get(
                    self.config.model_flavour
                )
            else:
                raise ValueError(
                    f"Model flavour {self.config.model_flavour} not found in {self.HUGGINGFACE_PATHS.keys()}"
                )
        if self.config.pretrained_vae_model_name_or_path is None:
            self.config.pretrained_vae_model_name_or_path = (
                self.config.pretrained_model_name_or_path
            )
        if self.config.vae_path is None:
            self.config.vae_path = self.config.pretrained_model_name_or_path

    @abstractmethod
    def model_predict(self, prepared_batch, custom_timesteps: list = None):
        """
        Run a forward pass on the model.
        Must be implemented by the subclass.
        """
        raise NotImplementedError(
            "model_predict must be implemented in the child class."
        )

    def requires_conditioning_dataset(self) -> bool:
        # Most models don't require a conditioning dataset.
        if self.config.controlnet or self.config.control:
            return True
        return False

    def requires_conditioning_latents(self) -> bool:
        # ControlNet requires pixel inputs instead of encoded latents.
        return False

    def requires_validation_edit_captions(self) -> bool:
        """
        Some edit / in-painting models want the *reference* image plus the
        *edited* caption.  Override to return True when that is the case.
        """
        return False

    def requires_conditioning_validation_inputs(self) -> bool:
        # Whether this model / flavour requires conditioning inputs during validation.
        return False

    def conditioning_validation_dataset_type(self) -> bool:
        # Most conditioning inputs (ControlNet) etc require "conditioning" dataset.
        return "conditioning"

    def validation_image_input_edge_length(self):
        # If a model requires a specific input edge length (HiDream E1 -> 768px, DeepFloyd stage2 -> 64px)
        return None

    def control_init(self):
        """
        Initialize the channelwise Control model.
        This is distinct from ControlNet.
        This is a stub and should be implemented in subclasses.
        """
        raise NotImplementedError(
            "control_init must be implemented in the child class."
        )

    def controlnet_init(self):
        """
        Initialize the controlnet model.
        This is a stub and should be implemented in subclasses.
        """
        raise NotImplementedError(
            "controlnet_init must be implemented in the child class."
        )

    def controlnet_predict(self, prepared_batch, custom_timesteps: list = None):
        """
        Run a forward pass on the model.
        Must be implemented by the subclass.
        """
        raise NotImplementedError(
            "model_predict must be implemented in the child class."
        )

    @abstractmethod
    def _encode_prompts(self, prompts: list, is_negative_prompt: bool = False):
        """
        Encodes a batch of text using the text encoder.
        Must be implemented by the subclass.
        """
        raise NotImplementedError(
            "_encode_prompts must be implemented in the child class."
        )

    @abstractmethod
    def convert_text_embed_for_pipeline(
        self, text_embedding: torch.Tensor, prompt: str
    ) -> dict:
        """
        Converts the text embedding to the format expected by the pipeline.
        This is a stub and should be implemented in subclasses.

        Prompt may be useful to inspect if your pipeline requires eg. zeroing empty inputs.
        """
        raise NotImplementedError(
            "convert_text_embed_for_pipeline must be implemented in the child class."
        )

    @abstractmethod
    def convert_negative_text_embed_for_pipeline(
        self, text_embedding: torch.Tensor, prompt: str
    ) -> dict:
        """
        Converts the text embedding to the format expected by the pipeline for negative prompt inputs.
        This is a stub and should be implemented in subclasses.

        Prompt may be useful to inspect if your pipeline requires eg. zeroing empty inputs.
        """
        raise NotImplementedError(
            "convert_text_embed_for_pipeline must be implemented in the child class."
        )

    def collate_prompt_embeds(self, text_encoder_output: dict) -> dict:
        """
        Optional stub method for client classes to do their own text embed collation/stacking.

        Returns a dictionary. If the dictionary is empty, it is ignored and usual collate occurs.
        """
        return {}

    @classmethod
    def get_flavour_choices(cls):
        """
        Returns the available model flavours for this model.
        """
        return list(cls.HUGGINGFACE_PATHS.keys())

    def get_transforms(self, dataset_type: str = "image"):
        """
        Returns nothing, but subclasses can implement different torchvision transforms as needed.

        dataset_type is passed in for models that support transforming videos or images etc.
        """
        if dataset_type in ["video"]:
            raise ValueError(
                f"{dataset_type} transforms are not supported by {self.NAME}."
            )
        return transforms.Compose(
            [
                transforms.ToTensor(),
                transforms.Normalize([0.5], [0.5]),
            ]
        )

    def load_lora_weights(self, models, input_dir):
        """
        Generalized LoRA loading method.
        1) Pop models from the 'models' list, detect which is main (denoiser) vs. text encoders.
        2) Pull the relevant LoRA keys out of the pipeline's lora_state_dict() output by prefix.
        3) Convert & load them into the unwrapped PyTorch modules with set_peft_model_state_dict().
        4) Optionally handle text_encoder_x using the diffusers _set_state_dict_into_text_encoder() helper.
        """
        # Ensure QKV is unfused before loading
        self.unfuse_qkv_projections()

        # We'll track whichever sub-model is our 'denoiser' (UNet or Transformer).
        denoiser = None
        text_encoder_one_ = None
        text_encoder_two_ = None

        # 1. Identify models by type comparison
        while len(models) > 0:
            model = models.pop()
            unwrapped_model = self.unwrap_model(model)

            # Compare unwrapped type to main model's unwrapped type
            if isinstance(unwrapped_model, type(self.unwrap_model(self.model))):
                denoiser = model  # e.g., the "transformer" or "unet"
            elif isinstance(unwrapped_model, type(self.unwrap_model(self.controlnet))):
                denoiser = model  # e.g., the "controlnet"
            # If your text_encoders exist:
            elif (
                getattr(self, "text_encoders", None)
                and len(self.text_encoders) > 0
                and isinstance(
                    unwrapped_model, type(self.unwrap_model(self.text_encoders[0]))
                )
            ):
                text_encoder_one_ = model
            elif (
                getattr(self, "text_encoders", None)
                and len(self.text_encoders) > 1
                and isinstance(
                    unwrapped_model, type(self.unwrap_model(self.text_encoders[1]))
                )
            ):
                text_encoder_two_ = model
            else:
                raise ValueError(
                    f"Unexpected model type in load_lora_weights: {model.__class__}\n"
                    f"Unwrapped: {unwrapped_model.__class__}\n"
                    f"Expected main model type {type(self.unwrap_model(self.model))}"
                )

        # 2. Get the LoRA state dict from the pipeline's directory
        #    Usually you call something like self.PIPELINE_CLASSES[...] but
        #    whichever pipeline is relevant. For example:
        pipeline_cls = self.PIPELINE_CLASSES[PipelineTypes.TEXT2IMG]
        lora_state_dict = pipeline_cls.lora_state_dict(input_dir)
        if (
            type(lora_state_dict) is tuple
            and len(lora_state_dict) == 2
            and lora_state_dict[1] is None
        ):
            logger.debug("Overriding ControlNet LoRA state dict with correct structure")
            lora_state_dict = lora_state_dict[0]

        # 3. Extract keys for the main model (which uses self.MODEL_TYPE.value as the prefix)
        #    For example, "transformer." or "unet." is stripped out.
        key_to_replace = (
            self.CONTROLNET_LORA_STATE_DICT_PREFIX
            if self.config.controlnet
            else self.MODEL_TYPE.value
        )
        prefix = f"{key_to_replace}."
        denoiser_sd = {}
        for k, v in lora_state_dict.items():
            if k.startswith(prefix):
                new_key = k.replace(prefix, "")
                denoiser_sd[new_key] = v

        # Convert them to "PEFT" format if needed.
        # (Typically we call convert_unet_state_dict_to_peft on the denoiser's keys.)
        from diffusers.utils import convert_unet_state_dict_to_peft

        denoiser_sd = convert_unet_state_dict_to_peft(denoiser_sd)

        # 4. Load them into the denoiser (the main model)
        from peft.utils import set_peft_model_state_dict

        incompatible_keys = set_peft_model_state_dict(
            denoiser, denoiser_sd, adapter_name="default"
        )

        if incompatible_keys is not None:
            # check only for unexpected keys
            unexpected_keys = getattr(incompatible_keys, "unexpected_keys", None)
            if unexpected_keys:
                logger.warning(
                    f"LoRA loading found unexpected keys not in the denoiser model: {unexpected_keys}"
                )

        # 5. If we also train text encoders, apply them
        if getattr(self.config, "train_text_encoder", False):
            from diffusers.training_utils import _set_state_dict_into_text_encoder

            # For text_encoder_1, the prefix in your pipeline's state dict is usually "text_encoder."
            # For text_encoder_2, it might be "text_encoder_2."
            # We'll do them in separate calls:

            if text_encoder_one_ is not None:
                _set_state_dict_into_text_encoder(
                    lora_state_dict,
                    prefix="text_encoder.",  # Must match how your pipeline outputs these
                    text_encoder=text_encoder_one_,
                )

            if text_encoder_two_ is not None:
                _set_state_dict_into_text_encoder(
                    lora_state_dict,
                    prefix="text_encoder_2.",  # Must match how your pipeline organizes these
                    text_encoder=text_encoder_two_,
                )

        logger.info("Finished loading LoRA weights successfully.")
        # Re-fuse after loading
        self.fuse_qkv_projections()

    def save_lora_weights(self, *args, **kwargs):
        # Unfuse QKV projections before saving
        self.unfuse_qkv_projections()
        self.PIPELINE_CLASSES[
            (
                PipelineTypes.TEXT2IMG
                if not self.config.controlnet
                else PipelineTypes.CONTROLNET
            )
        ].save_lora_weights(*args, **kwargs)
        # Re-fuse after saving if you want to continue training
        self.fuse_qkv_projections()

    def check_user_config(self):
        """
        Checks self.config values against important issues. Optionally implemented in child class.
        """
        pass

    def _model_config_path(self):
        return get_model_config_path(
            model_family=self.config.model_family,
            model_path=self.config.pretrained_model_name_or_path,
        )

    def unwrap_model(self, model=None):
        if self.config.controlnet and model is None:
            return unwrap_model(self.accelerator, self.controlnet)
        return unwrap_model(self.accelerator, model or self.model)

    def move_extra_models(self, target_device):
        """
        Move any extra models in the child class.

        This is a stub and can be optionally implemented in subclasses.
        """
        pass

    def move_models(self, target_device):
        """
        Moves the model to the target device.
        """
        if self.model is not None:
            self.model.to(target_device)
        if self.controlnet is not None:
            self.controlnet.to(target_device)
        if self.vae is not None and self.vae.device != "meta":
            self.vae.to(target_device)
        if self.text_encoders is not None:
            for text_encoder in self.text_encoders:
                if text_encoder.device != "meta":
                    text_encoder.to(target_device)
        self.move_extra_models(target_device)

    def get_vae(self):
        """
        Returns the VAE model.
        """
        if not getattr(self, "AUTOENCODER_CLASS", None):
            return
        if (
            not hasattr(self, "vae")
            or self.vae is None
            or getattr(self.vae, "device", None) == "meta"
        ):
            self.load_vae()
        return self.vae

    def load_vae(self, move_to_device: bool = True):
        if not getattr(self, "AUTOENCODER_CLASS", None):
            return

        logger.info(
            f"Loading {self.AUTOENCODER_CLASS.__name__} from {self.config.vae_path}"
        )
        self.vae = None
        self.config.vae_kwargs = {
            "pretrained_model_name_or_path": get_model_config_path(
                self.config.model_family, self.config.vae_path
            ),
            "subfolder": "vae",
            "revision": self.config.revision,
            "force_upcast": False,
            "variant": self.config.variant,
        }
        with ContextManagers(deepspeed_zero_init_disabled_context_manager()):
            try:
                self.vae = self.AUTOENCODER_CLASS.from_pretrained(
                    **self.config.vae_kwargs
                )
            except Exception as e:
                logger.warning(
                    "Couldn't load VAE with default path. Trying without a subfolder.."
                )
                logger.error(e)
                self.config.vae_kwargs["subfolder"] = None
                self.vae = self.AUTOENCODER_CLASS.from_pretrained(
                    **self.config.vae_kwargs
                )
        if self.vae is None:
            raise ValueError(
                "Could not load VAE. Please check the model path and ensure the VAE is compatible."
            )
        if self.config.vae_enable_tiling:
            if hasattr(self.vae, "enable_tiling"):
                logger.info("Enabling VAE tiling.")
                self.vae.enable_tiling()
            else:
                logger.warning(
                    f"VAE tiling is enabled, but not yet supported by {self.config.model_family}."
                )
        if self.config.vae_enable_slicing:
            if hasattr(self.vae, "enable_slicing"):
                logger.info("Enabling VAE slicing.")
                self.vae.enable_slicing()
            else:
                logger.warning(
                    f"VAE slicing is enabled, but not yet supported by {self.config.model_family}."
                )
        if move_to_device and self.vae.device != self.accelerator.device:
            # The VAE is in bfloat16 to avoid NaN losses.
            _vae_dtype = torch.bfloat16
            if hasattr(self.config, "vae_dtype"):
                # Let's use a case-switch for convenience: bf16, fp16, fp32, none/default
                if self.config.vae_dtype == "bf16":
                    _vae_dtype = torch.bfloat16
                elif self.config.vae_dtype == "fp16":
                    raise ValueError(
                        "fp16 is not supported for SDXL's VAE. Please use bf16 or fp32."
                    )
                elif self.config.vae_dtype == "fp32":
                    _vae_dtype = torch.float32
                elif (
                    self.config.vae_dtype == "none"
                    or self.config.vae_dtype == "default"
                ):
                    _vae_dtype = torch.bfloat16
            logger.info(
                f"Moving {self.AUTOENCODER_CLASS.__name__} to accelerator, converting from {self.vae.dtype} to {_vae_dtype}"
            )
            self.vae.to(self.accelerator.device, dtype=_vae_dtype)
        self.AUTOENCODER_SCALING_FACTOR = getattr(
            self.vae.config, "scaling_factor", 1.0
        )
        self.post_vae_load_setup()

    def post_vae_load_setup(self):
        """
        Post VAE load setup.

        This is a stub and can be optionally implemented in subclasses for eg. updating configuration settings
        based on the loaded VAE weights. SDXL uses this to update the user config to reflect refiner training.

        """
        pass

    def unload_vae(self):
        if self.vae is not None:
            if hasattr(self.vae, "to"):
                self.vae.to("meta")
            self.vae = None

    def load_text_tokenizer(self):
        if (
            self.TEXT_ENCODER_CONFIGURATION is None
            or len(self.TEXT_ENCODER_CONFIGURATION) == 0
        ):
            return
        self.tokenizers = []
        tokenizer_kwargs = {
            "subfolder": "tokenizer",
            "revision": self.config.revision,
            "use_fast": False,
        }
        tokenizer_idx = 0
        for attr_name, text_encoder_config in self.TEXT_ENCODER_CONFIGURATION.items():
            tokenizer_idx += 1
            tokenizer_cls = text_encoder_config.get("tokenizer")
            tokenizer_kwargs["subfolder"] = text_encoder_config.get(
                "tokenizer_subfolder", "tokenizer"
            )
            tokenizer_kwargs["use_fast"] = text_encoder_config.get("use_fast", False)
            tokenizer_kwargs["pretrained_model_name_or_path"] = get_model_config_path(
                self.config.model_family, self.config.pretrained_model_name_or_path
            )
            if text_encoder_config.get("path", None) is not None:
                tokenizer_kwargs["pretrained_model_name_or_path"] = (
                    text_encoder_config.get("path")
                )
            logger.info(
                f"Loading tokenizer {tokenizer_idx}: {tokenizer_cls.__name__} with args: {tokenizer_kwargs}"
            )
            tokenizer = tokenizer_cls.from_pretrained(**tokenizer_kwargs)
            self.tokenizers.append(tokenizer)
            setattr(self, f"tokenizer_{tokenizer_idx}", tokenizer)

    def load_text_encoder(self, move_to_device: bool = True):
        self.text_encoders = []
        if (
            self.TEXT_ENCODER_CONFIGURATION is None
            or len(self.TEXT_ENCODER_CONFIGURATION) == 0
        ):
            return
        self.load_text_tokenizer()

        text_encoder_idx = 0
        with ContextManagers(deepspeed_zero_init_disabled_context_manager()):
            for (
                attr_name,
                text_encoder_config,
            ) in self.TEXT_ENCODER_CONFIGURATION.items():
                text_encoder_idx += 1
                # load_tes returns a variant and three text encoders
                signature = inspect.signature(text_encoder_config["model"])
                extra_kwargs = {}
                if "torch_dtype" in signature.parameters:
                    extra_kwargs["torch_dtype"] = self.config.weight_dtype
                logger.info(f"Loading {text_encoder_config.get('name')} text encoder")
                text_encoder_path = get_model_config_path(
                    self.config.model_family, self.config.pretrained_model_name_or_path
                )
                if text_encoder_config.get("path", None) is not None:
                    text_encoder_path = text_encoder_config.get("path")
                requires_quant = text_encoder_config.get(
                    "required_quantisation_level", None
                )
                if requires_quant is not None and requires_quant == "int4_weight_only":
                    # we'll use the QuantizationConfig.
                    from torchao.quantization import Int4WeightOnlyConfig
                    from transformers import TorchAoConfig

                    extra_kwargs["device_map"] = "auto"
                    quant_config = Int4WeightOnlyConfig(group_size=128)
                    extra_kwargs["quantization_config"] = TorchAoConfig(
                        quant_type=quant_config
                    )

                text_encoder = text_encoder_config["model"].from_pretrained(
                    text_encoder_path,
                    variant=self.config.variant,
                    revision=self.config.revision,
                    subfolder=text_encoder_config.get("subfolder", "text_encoder")
                    or "",
                    **extra_kwargs,
                )
                if text_encoder.__class__.__name__ in [
                    "UMT5EncoderModel",
                    "T5EncoderModel",
                ]:
                    # maybe the user enabled NovelAI T5.
                    # if self.config.t5_encoder_implementation == "novelai":
                    #     from helpers.models.t5 import NovelAIT5EncoderModel

                    #     logger.info(
                    #         f"Converting {text_encoder.__class__.__name__} to NovelAI T5 implementation.."
                    #     )
                    #     text_encoder = NovelAIT5EncoderModel.from_hf_model(text_encoder)
                    pass

                if move_to_device and getattr(
                    self.config, f"{attr_name}_precision", None
                ) in ["no_change", None]:
                    logger.info(f"Moving {text_encoder_config.get('name')} to GPU")
                    text_encoder.to(
                        self.accelerator.device,
                        dtype=self.config.weight_dtype,
                    )
                setattr(self, f"text_encoder_{text_encoder_idx}", text_encoder)
                self.text_encoders.append(text_encoder)

    def get_text_encoder(self, index: int):
        if self.text_encoders is not None:
            return self.text_encoders[index] if index in self.text_encoders else None

    def unload_text_encoder(self):
        if self.text_encoders is not None:
            for text_encoder in self.text_encoders:
                if hasattr(text_encoder, "to"):
                    text_encoder.to("meta")
            self.text_encoders = None
        if self.tokenizers is not None:
            self.tokenizers = None

    def pretrained_load_args(self, pretrained_load_args: dict) -> dict:
        """
        A stub method for child classes to augment pretrained class load arguments with.
        """
        return pretrained_load_args

    def load_model(self, move_to_device: bool = True):
        pretrained_load_args = {
            "revision": self.config.revision,
            "variant": self.config.variant,
            "torch_dtype": self.config.weight_dtype,
            "use_safetensors": True,
        }
        if "nf4-bnb" == self.config.base_model_precision:
            from diffusers import BitsAndBytesConfig

            pretrained_load_args["quantization_config"] = BitsAndBytesConfig(
                load_in_4bit=True,
                bnb_4bit_use_double_quant=True,
                bnb_4bit_quant_type="nf4",
                bnb_4bit_compute_dtype=self.config.weight_dtype,
            )
        loader_fn = self.MODEL_CLASS.from_pretrained
        model_path = (
            self.config.pretrained_transformer_model_name_or_path
            if self.MODEL_TYPE is ModelTypes.TRANSFORMER
            else self.config.pretrained_unet_model_name_or_path
        ) or self.config.pretrained_model_name_or_path
        if self.config.pretrained_model_name_or_path.endswith(".safetensors"):
            self.config.pretrained_model_name_or_path = get_model_config_path(
                self.config.model_family, model_path
            )
        if model_path.endswith(".safetensors"):
            loader_fn = self.MODEL_CLASS.from_single_file
        pretrained_load_args = self.pretrained_load_args(pretrained_load_args)
        model_subfolder = self.MODEL_SUBFOLDER
        if (
            self.MODEL_TYPE is ModelTypes.TRANSFORMER
            and self.config.pretrained_transformer_model_name_or_path == model_path
        ):
            # we're using a custom transformer, let's check its subfolder
            if str(self.config.pretrained_transformer_subfolder).lower() == "none":
                model_subfolder = None
            elif str(self.config.pretrained_unet_model_name_or_path).lower() is None:
                model_subfolder = self.MODEL_SUBFOLDER
            else:
                model_subfolder = self.config.pretrained_transformer_subfolder
        elif (
            self.MODEL_TYPE is ModelTypes.UNET
            and self.config.pretrained_unet_model_name_or_path == model_path
        ):
            # we're using a custom transformer, let's check its subfolder
            if str(self.config.pretrained_unet_model_name_or_path).lower() == "none":
                model_subfolder = None
            elif str(self.config.pretrained_unet_model_name_or_path).lower() is None:
                model_subfolder = self.MODEL_SUBFOLDER
            else:
                model_subfolder = self.config.pretrained_unet_subfolder

        logger.info(f"Loading diffusion model from {model_path}")
        self.model = loader_fn(
            model_path,
            subfolder=model_subfolder,
            **pretrained_load_args,
        )
        if move_to_device and self.model is not None:
            self.model.to(self.accelerator.device, dtype=self.config.weight_dtype)
        if (
            self.config.gradient_checkpointing_interval is not None
            and self.config.gradient_checkpointing_interval > 0
            and self.MODEL_TYPE is ModelTypes.UNET
        ):
            logger.warning(
                "Using experimental gradient checkpointing monkeypatch for a checkpoint interval of {}".format(
                    self.config.gradient_checkpointing_interval
                )
            )
            # monkey-patch the gradient checkpointing function for pytorch to run every nth call only.
            # definitely one of the more awful things I've ever done while programming, but it's easier than
            # modifying every one of the unet blocks' forward calls in Diffusers to make it work properly.
            from helpers.training.gradient_checkpointing_interval import (
                set_checkpoint_interval,
            )

            set_checkpoint_interval(int(self.config.gradient_checkpointing_interval))

        if (
            self.config.gradient_checkpointing_interval is not None
            and self.config.gradient_checkpointing_interval > 1
        ):
            if self.model is not None and hasattr(
                self.model, "set_gradient_checkpointing_interval"
            ):
                logger.info("Setting gradient checkpointing interval..")
                self.model.set_gradient_checkpointing_interval(
                    int(self.config.gradient_checkpointing_interval)
                )
        self.fuse_qkv_projections()
        self.post_model_load_setup()

    def post_model_load_setup(self):
        """
        Post model load setup.

        This is a stub and can be optionally implemented in subclasses for eg. updating configuration settings
        based on the loaded model weights. SDXL uses this to update the user config to reflect refiner training.

        """
        pass

    def fuse_qkv_projections(self):
        if self.config.fuse_qkv_projections:
            logger.warning(
                f"{self.__class__.__name__} does not support fused QKV projection yet, please open a feature request on the issue tracker."
            )
<<<<<<< HEAD
=======

    def unfuse_qkv_projections(self):
        """
        Unfuse QKV projections before critical operations like saving.
        This is a no-op by default, but subclasses can override to implement
        proper unfusing when using fused QKV projections.

        Should be called before:
        - Saving LoRA weights
        - Saving full model checkpoints
        - Any operation that expects separate Q, K, V projections
        """
        pass
>>>>>>> c17dcec1

    def set_prepared_model(self, model, base_model: bool = False):
        # after accelerate prepare, we'll set the model again.
        if self.config.controlnet and not base_model:
            self.controlnet = model
        else:
            self.model = model

    def freeze_components(self):
        # Freeze vae and text_encoders
        if self.vae is not None:
            self.vae.requires_grad_(False)
        if self.text_encoders is not None and len(self.text_encoders) > 0:
            for text_encoder in self.text_encoders:
                text_encoder.requires_grad_(False)
        if "lora" in self.config.model_type:
            if self.model is not None:
                self.model.requires_grad_(False)
        if self.config.controlnet and self.controlnet is not None:
            self.controlnet.train()

    def uses_shared_modules(self):
        # shared modules may be when ControlNet reuses base model layers, eg. HiDream.
        return False

    def get_trained_component(self, base_model: bool = False):
        return self.unwrap_model(model=self.model if base_model else None)

    def _load_pipeline(
        self, pipeline_type: str = PipelineTypes.TEXT2IMG, load_base_model: bool = True
    ):
        """
        Loads the pipeline class for the model.
        """
        active_pipelines = getattr(self, "pipelines", {})
        if pipeline_type in active_pipelines:
            setattr(
                active_pipelines[pipeline_type],
                self.MODEL_TYPE.value,
                self.unwrap_model(model=self.model),
            )
            if self.config.controlnet:
                setattr(
                    active_pipelines[pipeline_type],
                    "controlnet",
                    self.unwrap_model(self.get_trained_component()),
                )
            return active_pipelines[pipeline_type]

        pipeline_kwargs = {
            "pretrained_model_name_or_path": self._model_config_path(),
        }
        if not hasattr(self, "PIPELINE_CLASSES"):
            raise NotImplementedError("Pipeline class not defined.")
        if pipeline_type not in self.PIPELINE_CLASSES:
            raise NotImplementedError(
                f"Pipeline type {pipeline_type} not defined in {self.__class__.__name__}."
            )
        pipeline_class = self.PIPELINE_CLASSES[pipeline_type]
        if not hasattr(pipeline_class, "from_pretrained"):
            raise NotImplementedError(
                f"Pipeline class {pipeline_class} does not have from_pretrained method."
            )
        signature = inspect.signature(pipeline_class.from_pretrained)
        if "watermarker" in signature.parameters:
            pipeline_kwargs["watermarker"] = None
        if "watermark" in signature.parameters:
            pipeline_kwargs["watermark"] = None
        if load_base_model:
            pipeline_kwargs[self.MODEL_TYPE.value] = self.unwrap_model(model=self.model)
        else:
            pipeline_kwargs[self.MODEL_TYPE.value] = None

        if getattr(self, "vae", None) is not None:
            pipeline_kwargs["vae"] = self.unwrap_model(self.vae)
        elif getattr(self, "AUTOENCODER_CLASS", None) is not None:
            pipeline_kwargs["vae"] = self.get_vae()

        text_encoder_idx = 0
        for (
            text_encoder_attr,
            text_encoder_config,
        ) in self.TEXT_ENCODER_CONFIGURATION.items():
            tokenizer_attr = text_encoder_attr.replace("text_encoder", "tokenizer")
            if (
                self.text_encoders is not None
                and len(self.text_encoders) >= text_encoder_idx
            ):
                pipeline_kwargs[text_encoder_attr] = self.unwrap_model(
                    self.text_encoders[text_encoder_idx]
                )
                logger.info(f"Adding {tokenizer_attr}")
                pipeline_kwargs[tokenizer_attr] = self.tokenizers[text_encoder_idx]
            else:
                pipeline_kwargs[text_encoder_attr] = None
                pipeline_kwargs[tokenizer_attr] = None

            text_encoder_idx += 1

        if self.config.controlnet and pipeline_type is PipelineTypes.CONTROLNET:
            pipeline_kwargs["controlnet"] = self.unwrap_model()

        logger.debug(
            f"Initialising {pipeline_class.__name__} with components: {pipeline_kwargs}"
        )
        self.pipelines[pipeline_type] = pipeline_class.from_pretrained(
            **pipeline_kwargs,
        )

        return self.pipelines[pipeline_type]

    def get_pipeline(
        self, pipeline_type: str = PipelineTypes.TEXT2IMG, load_base_model: bool = True
    ) -> DiffusionPipeline:
        possibly_cached_pipeline = self._load_pipeline(pipeline_type, load_base_model)
        if (
            self.model is not None
            and getattr(possibly_cached_pipeline, self.MODEL_TYPE.value, None) is None
        ):
            # if the transformer or unet aren't in the cached pipeline, we'll add it.
            setattr(possibly_cached_pipeline, self.MODEL_TYPE.value, self.model)
        # attach the vae to the cached pipeline.
        setattr(possibly_cached_pipeline, "vae", self.get_vae())
        if self.text_encoders is not None:
            for (
                text_encoder_attr,
                text_encoder_config,
            ) in self.TEXT_ENCODER_CONFIGURATION.items():
                if getattr(possibly_cached_pipeline, text_encoder_attr, None) is None:
                    text_encoder_attr_number = 1
                    if "encoder_" in text_encoder_attr:
                        # support multi-encoder model pipelines
                        text_encoder_attr_number = text_encoder_attr.split("_")[-1]
                    setattr(
                        possibly_cached_pipeline,
                        text_encoder_attr,
                        self.text_encoders[int(text_encoder_attr_number) - 1],
                    )
        if self.config.controlnet:
            if getattr(possibly_cached_pipeline, "controlnet", None) is None:
                setattr(possibly_cached_pipeline, "controlnet", self.controlnet)

        return possibly_cached_pipeline

    def update_pipeline_call_kwargs(self, pipeline_kwargs):
        """
        When we're running the pipeline, we'll update the kwargs specifically for this model here.
        """

        return pipeline_kwargs

    def setup_training_noise_schedule(self):
        """
        Loads the noise schedule from the config.

        It's important to note, this is the *training* schedule, not inference.
        """
        flow_matching = False
        if self.PREDICTION_TYPE is PredictionTypes.FLOW_MATCHING:
            from diffusers import FlowMatchEulerDiscreteScheduler

            self.noise_schedule = FlowMatchEulerDiscreteScheduler.from_pretrained(
                get_model_config_path(
                    self.config.model_family, self.config.pretrained_model_name_or_path
                ),
                subfolder="scheduler",
                shift=self.config.flow_schedule_shift,
            )
            flow_matching = True
        elif self.PREDICTION_TYPE in [
            PredictionTypes.EPSILON,
            PredictionTypes.V_PREDICTION,
            PredictionTypes.SAMPLE,
        ]:
            from diffusers import DDPMScheduler

            self.noise_schedule = DDPMScheduler.from_pretrained(
                get_model_config_path(
                    self.config.model_family, self.config.pretrained_model_name_or_path
                ),
                subfolder="scheduler",
                rescale_betas_zero_snr=self.config.rescale_betas_zero_snr,
                timestep_spacing=self.config.training_scheduler_timestep_spacing,
            )
            if self.config.prediction_type is None:
                self.config.prediction_type = self.noise_schedule.config.prediction_type
        else:
            raise NotImplementedError(
                f"Unknown prediction type {self.PREDICTION_TYPE}."
            )

        return self.config, self.noise_schedule

    def get_prediction_target(self, prepared_batch: dict):
        """
        Returns the target used in the loss function.
        Depending on the noise schedule prediction type or flow-matching settings,
        the target is computed differently.
        """
        if prepared_batch.get("target") is not None:
            # Parent-student training
            target = prepared_batch["target"]
        elif self.PREDICTION_TYPE is PredictionTypes.FLOW_MATCHING:
            target = prepared_batch["noise"] - prepared_batch["latents"]
        elif self.PREDICTION_TYPE is PredictionTypes.EPSILON:
            target = prepared_batch["noise"]
        elif self.PREDICTION_TYPE is PredictionTypes.V_PREDICTION:
            target = self.noise_schedule.get_velocity(
                prepared_batch["latents"],
                prepared_batch["noise"],
                prepared_batch["timesteps"],
            )
        elif self.PREDICTION_TYPE is PredictionTypes.SAMPLE:
            target = prepared_batch["latents"]
        else:
            raise ValueError(f"Unknown prediction type {self.PREDICTION_TYPE}.")
        return target

    def prepare_batch_conditions(self, batch: dict, state: dict) -> dict:
        return batch

    def prepare_batch(self, batch: dict, state: dict) -> dict:
        """
        Moves the batch to the proper device/dtype,
        samples noise, timesteps and, if applicable, flow-matching sigmas.
        This code is mostly common across models, but if you'd like to override certain pieces, use prepare_batch_conditions.

        Args:
            batch (dict): The batch to prepare.
            state (dict): The training state.
        Returns:
            dict: The prepared batch.
        """
        if not batch:
            return batch

        target_device_kwargs = {
            "device": self.accelerator.device,
            "dtype": self.config.weight_dtype,
        }

        logger.debug(f"Preparing batch: {batch.keys()}")
        # Ensure the encoder hidden states are on device
        if batch["prompt_embeds"] is not None and hasattr(batch["prompt_embeds"], "to"):
            batch["encoder_hidden_states"] = batch["prompt_embeds"].to(
                **target_device_kwargs
            )

        # Process additional conditioning if provided
        pooled_embeds = batch.get("add_text_embeds")
        time_ids = batch.get("batch_time_ids")
        batch["added_cond_kwargs"] = {}
        if pooled_embeds is not None and hasattr(pooled_embeds, "to"):
            batch["added_cond_kwargs"]["text_embeds"] = pooled_embeds.to(
                **target_device_kwargs
            )
        if time_ids is not None and hasattr(time_ids, "to"):
            batch["added_cond_kwargs"]["time_ids"] = time_ids.to(**target_device_kwargs)

        # Process latents (assumed to be in 'latent_batch')
        latents = batch.get("latent_batch")
        if not hasattr(latents, "to"):
            raise ValueError("Received invalid value for latents.")
        batch["latents"] = latents.to(**target_device_kwargs)

        encoder_attention_mask = batch.get("encoder_attention_mask")
        if encoder_attention_mask is not None and hasattr(encoder_attention_mask, "to"):
            batch["encoder_attention_mask"] = encoder_attention_mask.to(
                **target_device_kwargs
            )

        # Sample noise
        noise = torch.randn_like(batch["latents"])
        bsz = batch["latents"].shape[0]
        # If not flow matching, possibly apply an offset to noise
        if not self.config.flow_matching and self.config.offset_noise:
            if (
                self.config.noise_offset_probability == 1.0
                or random.random() < self.config.noise_offset_probability
            ):
                noise = noise + self.config.noise_offset * torch.randn(
                    latents.shape[0],
                    latents.shape[1],
                    1,
                    1,
                    device=latents.device,
                )
        batch["noise"] = noise

        # Possibly add input perturbation to input noise only
        if self.config.input_perturbation != 0 and (
            not getattr(self.config, "input_perturbation_steps", None)
            or state["global_step"] < self.config.input_perturbation_steps
        ):
            input_perturbation = self.config.input_perturbation
            if getattr(self.config, "input_perturbation_steps", None):
                input_perturbation *= 1.0 - (
                    state["global_step"] / self.config.input_perturbation_steps
                )
            batch["input_noise"] = noise + input_perturbation * torch.randn_like(
                batch["latents"]
            )
        else:
            batch["input_noise"] = noise

        # Flow matching branch: set sigmas and timesteps.
        if self.PREDICTION_TYPE is PredictionTypes.FLOW_MATCHING:
            if not self.config.flux_fast_schedule and not any(
                [
                    self.config.flow_use_beta_schedule,
                    self.config.flow_use_uniform_schedule,
                ]
            ):
                batch["sigmas"] = torch.sigmoid(
                    self.config.flow_sigmoid_scale
                    * torch.randn((bsz,), device=self.accelerator.device)
                )
                batch["sigmas"] = apply_flow_schedule_shift(
                    self.config, self.noise_schedule, batch["sigmas"], batch["noise"]
                )
            elif self.config.flow_use_uniform_schedule:
                batch["sigmas"] = torch.rand((bsz,), device=self.accelerator.device)
                batch["sigmas"] = apply_flow_schedule_shift(
                    self.config, self.noise_schedule, batch["sigmas"], batch["noise"]
                )
            elif self.config.flow_use_beta_schedule:
                alpha = self.config.flow_beta_schedule_alpha
                beta = self.config.flow_beta_schedule_beta
                beta_dist = Beta(alpha, beta)
                batch["sigmas"] = beta_dist.sample((bsz,)).to(
                    device=self.accelerator.device
                )
                batch["sigmas"] = apply_flow_schedule_shift(
                    self.config, self.noise_schedule, batch["sigmas"], batch["noise"]
                )
            else:
                available_sigmas = [1.0] * 7 + [0.75, 0.5, 0.25]
                batch["sigmas"] = torch.tensor(
                    random.choices(available_sigmas, k=bsz),
                    device=self.accelerator.device,
                )
            batch["timesteps"] = batch["sigmas"] * 1000.0
            # Ensure sigmas is reshaped appropriately (default is 4D, may be overriden in video subclass)
            self.expand_sigmas(batch)
            batch["noisy_latents"] = (1 - batch["sigmas"]) * batch["latents"] + batch[
                "sigmas"
            ] * batch["input_noise"]
        else:
            weights = generate_timestep_weights(
                self.config, self.noise_schedule.config.num_train_timesteps
            ).to(self.accelerator.device)
            if bsz > 1 and not self.config.disable_segmented_timestep_sampling:
                batch["timesteps"] = segmented_timestep_selection(
                    actual_num_timesteps=self.noise_schedule.config.num_train_timesteps,
                    bsz=bsz,
                    weights=weights,
                    config=self.config,
                    use_refiner_range=False,  # You can override in subclass if needed.
                ).to(self.accelerator.device)
            else:
                batch["timesteps"] = torch.multinomial(
                    weights, bsz, replacement=True
                ).long()
            batch["noisy_latents"] = self.noise_schedule.add_noise(
                batch["latents"].float(),
                batch["input_noise"].float(),
                batch["timesteps"],
            ).to(device=self.accelerator.device, dtype=self.config.weight_dtype)

        # any model-specific augmentation can occur inside prepare_batch_conditions.
        batch = self.prepare_batch_conditions(batch=batch, state=state)

        return batch

    def encode_text_batch(self, text_batch: list, is_negative_prompt: bool = False):
        """
        Encodes a batch of text using the text encoder.
        """
        if not self.TEXT_ENCODER_CONFIGURATION:
            raise ValueError("No text encoder configuration found.")
        encoded_text = self._encode_prompts(text_batch, is_negative_prompt)
        return self._format_text_embedding(encoded_text)

    def _format_text_embedding(self, text_embedding: torch.Tensor):
        """
        Models can optionally format the stored text embedding, eg. in a dict, or
        filter certain outputs from appearing in the file cache.

        Args:
            text_embedding (torch.Tensor): The embed to adjust.

        Returns:
            torch.Tensor: The adjusted embed. By default, this method does nothing.
        """
        return text_embedding

    def loss(
        self, prepared_batch: dict, model_output, apply_conditioning_mask: bool = True
    ):
        """
        Computes the loss between the model prediction and the target.
        Optionally applies SNR weighting and a conditioning mask.
        """
        target = self.get_prediction_target(prepared_batch)
        model_pred = model_output["model_prediction"]
        if target is None:
            raise ValueError("Target is None. Cannot compute loss.")
        if self.PREDICTION_TYPE == PredictionTypes.FLOW_MATCHING:
            loss = (model_pred.float() - target.float()) ** 2
        elif self.PREDICTION_TYPE in [
            PredictionTypes.EPSILON,
            PredictionTypes.V_PREDICTION,
        ]:
            if self.config.snr_gamma is None or self.config.snr_gamma == 0:
                loss = self.config.snr_weight * F.mse_loss(
                    model_pred.float(), target.float(), reduction="none"
                )
            else:
                snr = compute_snr(prepared_batch["timesteps"], self.noise_schedule)
                snr_divisor = snr
                if (
                    self.noise_schedule.config.prediction_type
                    == PredictionTypes.V_PREDICTION.value
                ):
                    snr_divisor = snr + 1
                mse_loss_weights = (
                    torch.stack(
                        [
                            snr,
                            self.config.snr_gamma
                            * torch.ones_like(prepared_batch["timesteps"]),
                        ],
                        dim=1,
                    ).min(dim=1)[0]
                    / snr_divisor
                )
                loss = F.mse_loss(model_pred.float(), target.float(), reduction="none")
                mse_loss_weights = mse_loss_weights.view(-1, 1, 1, 1)
                loss = loss * mse_loss_weights
        else:
            raise NotImplementedError(
                f"Loss calculation not implemented for prediction type {self.PREDICTION_TYPE}."
            )

        conditioning_type = prepared_batch.get("conditioning_type")
        if conditioning_type == "mask" and apply_conditioning_mask:
            mask_image = (
                prepared_batch["conditioning_pixel_values"]
                .to(dtype=loss.dtype, device=loss.device)[:, 0]
                .unsqueeze(1)
            )
            mask_image = torch.nn.functional.interpolate(
                mask_image, size=loss.shape[2:], mode="area"
            )
            mask_image = mask_image / 2 + 0.5
            loss = loss * mask_image
        elif conditioning_type == "segmentation" and apply_conditioning_mask:
            if random.random() < self.config.masked_loss_probability:
                mask_image = prepared_batch["conditioning_pixel_values"].to(
                    dtype=loss.dtype, device=loss.device
                )  # Shape: (batch_size, 3, H', W')
                mask_image = torch.sum(mask_image, dim=1, keepdim=True) / 3
                mask_image = torch.nn.functional.interpolate(
                    mask_image, size=loss.shape[2:], mode="area"
                )  # Resize to match loss spatial dimensions
                mask_image = mask_image / 2 + 0.5  # Normalize to [0,1]
                # binarize
                mask_image = (mask_image > 0).to(dtype=loss.dtype, device=loss.device)
                loss = loss * mask_image  # Element-wise multiplication

        # Average over channels and spatial dims, then over batch.
        loss = loss.mean(dim=list(range(1, len(loss.shape)))).mean()
        return loss

    def auxiliary_loss(self, model_output, prepared_batch: dict, loss: torch.Tensor):
        """
        Computes an auxiliary loss if needed.
        This is a stub and can be optionally implemented in subclasses.
        """
        return loss, None


class ImageModelFoundation(ModelFoundation):
    """
    Implements logic common to image-based diffusion models.
    Handles typical VAE, text encoder loading and a UNet forward pass.
    """

    # The safe diffusers default value for LoRA training targets.
    DEFAULT_LORA_TARGET = ["to_k", "to_q", "to_v", "to_out.0"]
    DEFAULT_CONTROLNET_LORA_TARGET = [
        "to_q",
        "to_k",
        "to_v",
        "to_out.0",
        "ff.net.0.proj",
        "ff.net.2",
        "proj_in",
        "proj_out",
        "conv",
        "conv1",
        "conv2",
        "conv_in",
        "conv_shortcut",
        "linear_1",
        "linear_2",
        "time_emb_proj",
        "controlnet_cond_embedding.conv_in",
        "controlnet_cond_embedding.blocks.0",
        "controlnet_cond_embedding.blocks.1",
        "controlnet_cond_embedding.blocks.2",
        "controlnet_cond_embedding.blocks.3",
        "controlnet_cond_embedding.blocks.4",
        "controlnet_cond_embedding.blocks.5",
        "controlnet_cond_embedding.conv_out",
        "controlnet_down_blocks.0",
        "controlnet_down_blocks.1",
        "controlnet_down_blocks.2",
        "controlnet_down_blocks.3",
        "controlnet_down_blocks.4",
        "controlnet_down_blocks.5",
        "controlnet_down_blocks.6",
        "controlnet_down_blocks.7",
        "controlnet_down_blocks.8",
        "controlnet_mid_block",
    ]
    SHARED_MODULE_PREFIXES = (
        None  # No shared modules by default, but can be overridden in subclasses.
    )
    # A bit more than the default, but some will need to override this to just Attention layers, like SD3.
    DEFAULT_LYCORIS_TARGET = ["Attention", "FeedForward"]
    DEFAULT_PIPELINE_TYPE = PipelineTypes.TEXT2IMG
    VALIDATION_USES_NEGATIVE_PROMPT = True

    def __init__(self, config: dict, accelerator):
        super().__init__(config, accelerator)
        self.has_vae = True
        self.has_text_encoder = True
        # These will be set by your loading methods
        self.vae = None
        self.model = None
        self.controlnet = None
        self.text_encoders = None
        self.tokenizers = None

    def expand_sigmas(self, batch: dict) -> dict:
        batch["sigmas"] = batch["sigmas"].view(-1, 1, 1, 1)

        return batch

    def get_lora_save_layers(self):
        return None

    def get_lora_target_layers(self):
        # Some models, eg. Flux should override this with more complex config-driven logic.
        if self.config.lora_type.lower() == "standard":
            if self.config.controlnet:
                return self.DEFAULT_CONTROLNET_LORA_TARGET
            return self.DEFAULT_LORA_TARGET
        elif self.config.lora_type.lower() == "lycoris":
            return self.DEFAULT_LYCORIS_TARGET
        else:
            raise NotImplementedError(
                f"Unknown LoRA target type {self.config.lora_type}."
            )

    def add_lora_adapter(self):
        target_modules = self.get_lora_target_layers()
        save_modules = self.get_lora_save_layers()
        addkeys, misskeys = [], []

        # Force LyCORIS for ControlNet on UNet models to support Conv2d
        if self.config.controlnet and self.MODEL_TYPE.value == "unet":
            logger.warning(
                "ControlNet with UNet requires Conv2d layer support. "
                "Using LyCORIS (LoHa) adapter instead of standard LoRA."
            )
            from peft import LoHaConfig

            self.lora_config = LoHaConfig(
                r=self.config.lora_rank,
                alpha=(
                    self.config.lora_alpha
                    if self.config.lora_alpha is not None
                    else self.config.lora_rank
                ),
                rank_dropout=self.config.lora_dropout,
                module_dropout=0.0,
                use_effective_conv2d=True,  # Critical for Conv2d support
                target_modules=target_modules,
                modules_to_save=save_modules,
                # init_weights defaults to True, which is what we want
            )
        else:
            # Standard LoRA for everything else
            self.lora_config = LoraConfig(
                r=self.config.lora_rank,
                lora_alpha=(
                    self.config.lora_alpha
                    if self.config.lora_alpha is not None
                    else self.config.lora_rank
                ),
                lora_dropout=self.config.lora_dropout,
                init_lora_weights=self.config.lora_initialisation_style,
                target_modules=target_modules,
                modules_to_save=save_modules,
                use_dora=self.config.use_dora,
            )

        # Apply adapter
        if self.config.controlnet:
            self.controlnet.add_adapter(self.lora_config)
        else:
            self.model.add_adapter(self.lora_config)

        if self.config.init_lora:
            # Note: use_dora only applies to LoraConfig, not LoHaConfig
            use_dora = (
                self.config.use_dora
                if isinstance(self.lora_config, LoraConfig)
                else False
            )
            addkeys, misskeys = load_lora_weights(
                {
                    self.MODEL_TYPE: (
                        self.controlnet if self.config.controlnet else self.model
                    )
                },
                self.config.init_lora,
                use_dora=use_dora,
            )

        return addkeys, misskeys

    def custom_model_card_schedule_info(self):
        """
        Override this in your subclass to add model-specific info.

        See SD3 or Flux classes for an example.
        """
        return []

    def custom_model_card_code_example(self, repo_id: str = None) -> str:
        """
        Override this to provide custom code examples for model cards.
        Returns None by default to use the standard template.
        """
        return None


class VideoToTensor:
    def __call__(self, video):
        """
        Converts a video (numpy array of shape (num_frames, height, width, channels))
        to a tensor of shape (num_frames, channels, height, width) by applying the
        standard ToTensor conversion to each frame.
        """
        if isinstance(video, np.ndarray):
            frames = []
            for frame in video:
                # Convert frame to PIL Image if not already.
                if not isinstance(frame, Image.Image):
                    frame = Image.fromarray(frame)
                # Apply the standard ToTensor transform.
                frame_tensor = transforms.functional.to_tensor(frame)
                frames.append(frame_tensor)
            return torch.stack(frames)
        elif isinstance(video, list):
            # If video is a list of frames, process similarly.
            frames = []
            for frame in video:
                if not isinstance(frame, Image.Image):
                    frame = Image.fromarray(frame)
                frames.append(transforms.functional.to_tensor(frame))
            return torch.stack(frames)
        else:
            raise TypeError("Input video must be a numpy array or a list of frames.")

    def __repr__(self):
        return self.__class__.__name__ + "()"


class VideoModelFoundation(ImageModelFoundation):
    """
    Base class for video models. Provides default 5D handling and optional
    text encoder instantiation. The actual text encoder classes and their
    attributes can be stored in a hardcoded dict if needed. This base class
    does not do it by default.
    """

    def __init__(self, config, accelerator):
        """
        :param config: The training configuration object/dict.
        """
        super().__init__(config, accelerator)
        self.config = config
        # Optionally, store or initialize text encoders here.
        # But do NOT automatically do it unless your code requires it.

        # For example, if you have a dictionary of text-encoder descriptors:
        # self.text_encoders = {
        #     "encoder1": {"class": MyTextEncoderClass, "attr_name": "text_encoder_1"},
        #     "encoder2": {"class": AnotherTextEncoder, "attr_name": "text_encoder_2"},
        # }
        # The trainer or child class might call self._init_text_encoders() at the right time.

    def get_transforms(self, dataset_type: str = "image"):
        return transforms.Compose(
            [
                VideoToTensor() if dataset_type == "video" else transforms.ToTensor(),
            ]
        )

    def expand_sigmas(self, batch):
        if len(batch["latents"].shape) == 5:
            # ltxvideo and others with 5D tensors need expansion to match dims here i think
            logger.debug(
                f"Latents shape vs sigmas, timesteps: {batch['latents'].shape}, {batch['sigmas'].shape}, {batch['timesteps'].shape}"
            )
            batch["sigmas"] = batch["sigmas"].reshape(
                batch["latents"].shape[0], 1, 1, 1, 1
            )

    def apply_i2v_augmentation(self, batch):
        pass

    def prepare_5d_inputs(self, tensor):
        """
        Example method to handle default 5D shape. The typical shape might be:
        (batch_size, frames, channels, height, width).

        You can reshape or permute as needed for the underlying model.
        """
        # Pseudocode for typical flattening:
        # B, F, C, H, W = tensor.shape
        # return tensor.view(B * F, C, H, W)
        return tensor


# if self.args.controlnet:
#     # ControlNet training has an additional adapter thingy.
#     extra_pipeline_kwargs["controlnet"] = unwrap_model(
#         self.accelerator, self.controlnet
#     )

# if self.args.validation_torch_compile:
#     if self.deepspeed:
#         logger.warning(
#             "DeepSpeed does not support torch compile. Disabling. Set --validation_torch_compile=False to suppress this warning."
#         )
#     elif self.args.lora_type.lower() == "lycoris":
#         logger.warning(
#             "LyCORIS does not support torch compile for validation due to graph compile breaks. Disabling. Set --validation_torch_compile=False to suppress this warning."
#         )
#     else:
#         if self.unet is not None and not is_compiled_module(self.unet):
#             logger.warning(
#                 f"Compiling the UNet for validation ({self.args.validation_torch_compile})"
#             )
#             self.pipeline.unet = torch.compile(
#                 self.pipeline.unet,
#                 mode=self.args.validation_torch_compile_mode,
#                 fullgraph=False,
#             )
#         if self.transformer is not None and not is_compiled_module(
#             self.transformer
#         ):
#             logger.warning(
#                 f"Compiling the transformer for validation ({self.args.validation_torch_compile})"
#             )
#             self.pipeline.transformer = torch.compile(
#                 self.pipeline.transformer,
#                 mode=self.args.validation_torch_compile_mode,
#                 fullgraph=False,
#             )<|MERGE_RESOLUTION|>--- conflicted
+++ resolved
@@ -831,8 +831,6 @@
             logger.warning(
                 f"{self.__class__.__name__} does not support fused QKV projection yet, please open a feature request on the issue tracker."
             )
-<<<<<<< HEAD
-=======
 
     def unfuse_qkv_projections(self):
         """
@@ -846,7 +844,6 @@
         - Any operation that expects separate Q, K, V projections
         """
         pass
->>>>>>> c17dcec1
 
     def set_prepared_model(self, model, base_model: bool = False):
         # after accelerate prepare, we'll set the model again.
