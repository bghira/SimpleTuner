--- conflicted
+++ resolved
@@ -234,8 +234,6 @@
 
             except queue.Empty:
                 # Timeout occurred, no items were ready
-<<<<<<< HEAD
-=======
                 if not self.process_write_batches:
                     if len(batch) > 0:
                         self.process_write_batch(batch)
@@ -247,8 +245,6 @@
                 logger.debug(
                     f"Queue is empty. Retrieving new entries. Should retrieve? {self.process_write_batches}"
                 )
->>>>>>> cbebba44
-                pass
             except Exception:
                 logger.exception("An error occurred while writing embeddings to disk.")
         logger.debug("Exiting background batch write thread.")
@@ -1502,13 +1498,9 @@
                         )
                 if should_encode:
                     # If load_from_cache is True, should_encode would be False unless we failed to load.
-<<<<<<< HEAD
-                    self.debug_log(f"Encoding prompt: {prompt}")
-=======
                     self.debug_log(
                         f"Encoding filename {filename} :: device {self.text_encoders[0].device} :: prompt {prompt}"
                     )
->>>>>>> cbebba44
                     prompt_embeds, pooled_prompt_embeds = self.encode_sd3_prompt(
                         self.text_encoders,
                         self.tokenizers,
