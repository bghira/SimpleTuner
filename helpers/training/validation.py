--- conflicted
+++ resolved
@@ -1382,14 +1382,11 @@
                     )
                     logger.debug(f"OmniGen pipeline kwargs: {pipeline_kwargs}")
 
-<<<<<<< HEAD
-                validation_image_results = self.pipeline(**pipeline_kwargs)
-                if hasattr(validation_image_results, "images"):
-                    validation_image_results = validation_image_results.images
-=======
-                original_validation_image_results = self.pipeline(**pipeline_kwargs).images
+                original_validation_image_results = self.pipeline(**pipeline_kwargs)
+                if hasattr(original_validation_image_results, "images"):
+                    original_validation_image_results = original_validation_image_results.images
                 validation_image_results = original_validation_image_results.copy()
->>>>>>> 23ec487a
+
                 if self.args.controlnet:
                     validation_image_results = self.stitch_conditioning_images(
                         original_validation_image_results, extra_validation_kwargs["image"]
