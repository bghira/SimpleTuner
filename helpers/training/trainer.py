--- conflicted
+++ resolved
@@ -242,10 +242,7 @@
             self.move_models(destination="accelerator")
             self._exit_on_signal()
             self.init_distillation()
-<<<<<<< HEAD
             self._exit_on_signal()
-=======
->>>>>>> 2515d6ae
             self.init_validations()
             self._exit_on_signal()
             self.enable_sageattention_inference()
