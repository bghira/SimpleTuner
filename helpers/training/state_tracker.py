--- conflicted
+++ resolved
@@ -135,14 +135,8 @@
         with cache_path.open("w") as f:
             fcntl.flock(f, fcntl.LOCK_EX)
             json.dump(data, f)
-<<<<<<< HEAD
-        logger.debug(
-            f"(rank={os.environ.get('RANK')}) Save complete {cache_name} to disk: {cache_path}"
-        )
-=======
             fcntl.flock(f, fcntl.LOCK_UN)
         logger.debug(f"(rank={os.environ.get('RANK')}) Save complete {cache_name} to disk: {cache_path}")
->>>>>>> ba0a4155
 
     @classmethod
     def set_config_path(cls, config_path: str):
