--- conflicted
+++ resolved
@@ -30,14 +30,11 @@
 - **What**: Determines which model architecture is being trained.
 - **Choices**: pixart_sigma, flux, sd3, sdxl, kolors, legacy
 
-<<<<<<< HEAD
-=======
 ### `--fused_qkv_projections`
 
 - **What**: Fuses the QKV projections in the model's attention blocks to make more efficient use of hardware.
 - **Note**: Only available with NVIDIA H100 or H200 with Flash Attention 3 installed manually.
 
->>>>>>> 2515d6ae
 ### `--offload_during_startup`
 
 - **What**: Offloads text encoder weights to CPU when VAE caching is going.
@@ -409,1585 +406,5 @@
 This is a basic overview meant to help you get started. For a complete list of options and more detailed explanations, please refer to the full specification:
 
 ```
-usage: train.py [-h] [--snr_gamma SNR_GAMMA] [--use_soft_min_snr]
-                [--soft_min_snr_sigma_data SOFT_MIN_SNR_SIGMA_DATA]
-                --model_family
-<<<<<<< HEAD
-                {sd1x,sd2x,sd3,deepfloyd,sana,sdxl,kolors,flux,wan,ltxvideo,pixart_sigma,omnigen,hidream,auraflow}
-                [--model_flavour {1.5,1.4,dreamshaper,realvis,digitaldiffusion,pseudoflex-v2,pseudojourney,2.1,2.0,medium,large,i-medium-400m,i-large-900m,i-xlarge-4.3b,ii-medium-450m,ii-large-1.2b,sana1.5-4.8b-1024,sana1.5-1.6b-1024,sana1.0-1.6b-2048,sana1.0-1.6b-1024,sana1.0-600m-1024,sana1.0-600m-512,base-1.0,refiner-1.0,base-0.9,refiner-0.9,1.0,dev,schnell,t2v-480p-1.3b-2.1,t2v-480p-14b-2.1,0.9.5,0.9.0,900M-1024-v0.6,900M-1024-v0.7-stage1,900M-1024-v0.7-stage2,600M-512,600M-1024,600M-2048,v1,dev,full,fast,v0.3,v0.2,v0.1}]
-                [--model_type {full,lora}] [--hidream_use_load_balancing_loss]
-                [--hidream_load_balancing_loss_weight HIDREAM_LOAD_BALANCING_LOSS_WEIGHT]
-                [--flux_lora_target {mmdit,context,context+ffs,all,all+ffs,ai-toolkit,tiny,nano}]
-=======
-                {sd1x,sd2x,sd3,deepfloyd,sana,sdxl,kolors,flux,wan,ltxvideo,pixart_sigma,omnigen,hidream,auraflow,lumina2,cosmos2image}
-                [--model_flavour {1.5,1.4,dreamshaper,realvis,digitaldiffusion,pseudoflex-v2,pseudojourney,2.1,2.0,medium,large,i-medium-400m,i-large-900m,i-xlarge-4.3b,ii-medium-450m,ii-large-1.2b,sana1.5-4.8b-1024,sana1.5-1.6b-1024,sana1.0-1.6b-2048,sana1.0-1.6b-1024,sana1.0-600m-1024,sana1.0-600m-512,base-1.0,refiner-1.0,base-0.9,refiner-0.9,1.0,dev,schnell,kontext,t2v-480p-1.3b-2.1,t2v-480p-14b-2.1,0.9.5,0.9.0,900M-1024-v0.6,900M-1024-v0.7-stage1,900M-1024-v0.7-stage2,600M-512,600M-1024,600M-2048,v1,dev,full,fast,v0.3,v0.2,v0.1,2.0,2b,14b}]
-                [--model_type {full,lora}] [--loss_type {l2,huber,smooth_l1}]
-                [--huber_schedule {snr,exponential,constant}]
-                [--huber_c HUBER_C] [--hidream_use_load_balancing_loss]
-                [--hidream_load_balancing_loss_weight HIDREAM_LOAD_BALANCING_LOSS_WEIGHT]
-                [--flux_lora_target {mmdit,context,context+ffs,all,all+ffs,ai-toolkit,tiny,nano,all+ffs+embedder,all+ffs+embedder+controlnet}]
->>>>>>> 2515d6ae
-                [--flow_sigmoid_scale FLOW_SIGMOID_SCALE]
-                [--flux_fast_schedule] [--flow_use_uniform_schedule]
-                [--flow_use_beta_schedule]
-                [--flow_beta_schedule_alpha FLOW_BETA_SCHEDULE_ALPHA]
-                [--flow_beta_schedule_beta FLOW_BETA_SCHEDULE_BETA]
-                [--flow_schedule_shift FLOW_SCHEDULE_SHIFT]
-                [--flow_schedule_auto_shift]
-                [--flux_guidance_mode {constant,random-range}]
-                [--flux_guidance_value FLUX_GUIDANCE_VALUE]
-                [--flux_guidance_min FLUX_GUIDANCE_MIN]
-                [--flux_guidance_max FLUX_GUIDANCE_MAX]
-                [--flux_attention_masked_training]
-                [--ltx_train_mode {t2v,i2v}] [--ltx_i2v_prob LTX_I2V_PROB]
-                [--ltx_protect_first_frame]
-                [--ltx_partial_noise_fraction LTX_PARTIAL_NOISE_FRACTION]
-                [--t5_padding {zero,unmodified}]
-                [--sd3_clip_uncond_behaviour {empty_string,zero}]
-                [--sd3_t5_uncond_behaviour {empty_string,zero}]
-                [--lora_type {standard,lycoris}]
-                [--lora_init_type {default,gaussian,loftq,olora,pissa}]
-                [--init_lora INIT_LORA] [--lora_rank LORA_RANK]
-                [--lora_alpha LORA_ALPHA] [--lora_dropout LORA_DROPOUT]
-                [--lycoris_config LYCORIS_CONFIG]
-<<<<<<< HEAD
-                [--init_lokr_norm INIT_LOKR_NORM] [--controlnet]
-                [--controlnet_model_name_or_path]
-=======
-                [--init_lokr_norm INIT_LOKR_NORM]
-                [--conditioning_multidataset_sampling {combined,random}]
-                [--control] [--controlnet]
-                [--controlnet_custom_config CONTROLNET_CUSTOM_CONFIG]
-                [--controlnet_model_name_or_path CONTROLNET_MODEL_NAME_OR_PATH]
->>>>>>> 2515d6ae
-                [--pretrained_model_name_or_path PRETRAINED_MODEL_NAME_OR_PATH]
-                [--pretrained_transformer_model_name_or_path PRETRAINED_TRANSFORMER_MODEL_NAME_OR_PATH]
-                [--pretrained_transformer_subfolder PRETRAINED_TRANSFORMER_SUBFOLDER]
-                [--pretrained_unet_model_name_or_path PRETRAINED_UNET_MODEL_NAME_OR_PATH]
-                [--pretrained_unet_subfolder PRETRAINED_UNET_SUBFOLDER]
-                [--pretrained_vae_model_name_or_path PRETRAINED_VAE_MODEL_NAME_OR_PATH]
-                [--pretrained_t5_model_name_or_path PRETRAINED_T5_MODEL_NAME_OR_PATH]
-                [--prediction_type {epsilon,v_prediction,sample,flow_matching}]
-                [--snr_weight SNR_WEIGHT]
-                [--training_scheduler_timestep_spacing {leading,linspace,trailing}]
-                [--inference_scheduler_timestep_spacing {leading,linspace,trailing}]
-                [--refiner_training] [--refiner_training_invert_schedule]
-                [--refiner_training_strength REFINER_TRAINING_STRENGTH]
-                [--timestep_bias_strategy {earlier,later,range,none}]
-                [--timestep_bias_multiplier TIMESTEP_BIAS_MULTIPLIER]
-                [--timestep_bias_begin TIMESTEP_BIAS_BEGIN]
-                [--timestep_bias_end TIMESTEP_BIAS_END]
-                [--timestep_bias_portion TIMESTEP_BIAS_PORTION]
-                [--disable_segmented_timestep_sampling]
-                [--rescale_betas_zero_snr]
-                [--vae_dtype {default,fp16,fp32,bf16}]
-                [--vae_batch_size VAE_BATCH_SIZE] [--vae_enable_tiling]
-                [--vae_enable_slicing]
-                [--vae_cache_scan_behaviour {recreate,sync}]
-                [--vae_cache_ondemand] [--compress_disk_cache]
-                [--aspect_bucket_disable_rebuild] [--keep_vae_loaded]
-                [--skip_file_discovery SKIP_FILE_DISCOVERY]
-                [--revision REVISION] [--variant VARIANT]
-                [--preserve_data_backend_cache] [--use_dora]
-                [--override_dataset_config] [--cache_dir_text CACHE_DIR_TEXT]
-                [--cache_dir_vae CACHE_DIR_VAE]
-                [--data_backend_config DATA_BACKEND_CONFIG]
-                [--data_backend_sampling {uniform,auto-weighting}]
-                [--ignore_missing_files] [--write_batch_size WRITE_BATCH_SIZE]
-                [--read_batch_size READ_BATCH_SIZE]
-                [--image_processing_batch_size IMAGE_PROCESSING_BATCH_SIZE]
-                [--enable_multiprocessing] [--max_workers MAX_WORKERS]
-                [--aws_max_pool_connections AWS_MAX_POOL_CONNECTIONS]
-                [--torch_num_threads TORCH_NUM_THREADS]
-                [--dataloader_prefetch]
-                [--dataloader_prefetch_qlen DATALOADER_PREFETCH_QLEN]
-                [--aspect_bucket_worker_count ASPECT_BUCKET_WORKER_COUNT]
-                [--cache_dir CACHE_DIR] [--cache_clear_validation_prompts]
-                [--caption_strategy {filename,textfile,instance_prompt,parquet}]
-                [--parquet_caption_column PARQUET_CAPTION_COLUMN]
-                [--parquet_filename_column PARQUET_FILENAME_COLUMN]
-                [--instance_prompt INSTANCE_PROMPT] [--output_dir OUTPUT_DIR]
-                [--seed SEED] [--seed_for_each_device SEED_FOR_EACH_DEVICE]
-                [--framerate FRAMERATE] [--resolution RESOLUTION]
-                [--resolution_type {pixel,area,pixel_area}]
-                [--aspect_bucket_rounding {1,2,3,4,5,6,7,8,9}]
-                [--aspect_bucket_alignment {8,64}]
-                [--minimum_image_size MINIMUM_IMAGE_SIZE]
-                [--maximum_image_size MAXIMUM_IMAGE_SIZE]
-                [--target_downsample_size TARGET_DOWNSAMPLE_SIZE]
-                [--train_text_encoder]
-                [--tokenizer_max_length TOKENIZER_MAX_LENGTH]
-                [--train_batch_size TRAIN_BATCH_SIZE]
-                [--num_train_epochs NUM_TRAIN_EPOCHS]
-                [--max_train_steps MAX_TRAIN_STEPS] [--ignore_final_epochs]
-                [--checkpointing_steps CHECKPOINTING_STEPS]
-                [--checkpointing_rolling_steps CHECKPOINTING_ROLLING_STEPS]
-                [--checkpointing_use_tempdir]
-                [--checkpoints_total_limit CHECKPOINTS_TOTAL_LIMIT]
-                [--checkpoints_rolling_total_limit CHECKPOINTS_ROLLING_TOTAL_LIMIT]
-                [--resume_from_checkpoint RESUME_FROM_CHECKPOINT]
-                [--gradient_accumulation_steps GRADIENT_ACCUMULATION_STEPS]
-                [--gradient_checkpointing]
-                [--gradient_checkpointing_interval GRADIENT_CHECKPOINTING_INTERVAL]
-                [--learning_rate LEARNING_RATE]
-                [--text_encoder_lr TEXT_ENCODER_LR] [--lr_scale]
-                [--lr_scale_sqrt]
-                [--lr_scheduler {linear,sine,cosine,cosine_with_restarts,polynomial,constant,constant_with_warmup}]
-                [--lr_warmup_steps LR_WARMUP_STEPS]
-                [--lr_num_cycles LR_NUM_CYCLES] [--lr_power LR_POWER]
-                [--distillation_method {dcm}]
-                [--distillation_config DISTILLATION_CONFIG] [--use_ema]
-                [--ema_device {cpu,accelerator}]
-                [--ema_validation {none,ema_only,comparison}] [--ema_cpu_only]
-                [--ema_foreach_disable]
-                [--ema_update_interval EMA_UPDATE_INTERVAL]
-                [--ema_decay EMA_DECAY] [--non_ema_revision NON_EMA_REVISION]
-                [--offload_during_startup]
-                [--offload_param_path OFFLOAD_PARAM_PATH] --optimizer
-                {adamw_bf16,ao-adamw8bit,ao-adamw4bit,ao-adamfp8,ao-adamwfp8,adamw_schedulefree,adamw_schedulefree+aggressive,adamw_schedulefree+no_kahan,optimi-stableadamw,optimi-adamw,optimi-lion,optimi-radam,optimi-ranger,optimi-adan,optimi-adam,optimi-sgd,soap,bnb-adagrad,bnb-adagrad8bit,bnb-adam,bnb-adam8bit,bnb-adamw,bnb-adamw8bit,bnb-adamw-paged,bnb-adamw8bit-paged,bnb-lion,bnb-lion8bit,bnb-lion-paged,bnb-lion8bit-paged,bnb-ademamix,bnb-ademamix8bit,bnb-ademamix-paged,bnb-ademamix8bit-paged,prodigy}
-                [--optimizer_config OPTIMIZER_CONFIG]
-                [--optimizer_cpu_offload_method {none}]
-                [--optimizer_offload_gradients] [--fuse_optimizer]
-                [--optimizer_beta1 OPTIMIZER_BETA1]
-                [--optimizer_beta2 OPTIMIZER_BETA2]
-                [--optimizer_release_gradients] [--adam_beta1 ADAM_BETA1]
-                [--adam_beta2 ADAM_BETA2]
-                [--adam_weight_decay ADAM_WEIGHT_DECAY]
-                [--adam_epsilon ADAM_EPSILON] [--prodigy_steps PRODIGY_STEPS]
-                [--max_grad_norm MAX_GRAD_NORM]
-                [--grad_clip_method {value,norm}] [--push_to_hub]
-                [--push_checkpoints_to_hub] [--hub_model_id HUB_MODEL_ID]
-                [--model_card_note MODEL_CARD_NOTE]
-                [--model_card_safe_for_work] [--logging_dir LOGGING_DIR]
-                [--disable_benchmark] [--evaluation_type {clip,none}]
-                [--eval_dataset_pooling]
-                [--pretrained_evaluation_model_name_or_path PRETRAINED_EVALUATION_MODEL_NAME_OR_PATH]
-                [--validation_on_startup] [--validation_seed_source {gpu,cpu}]
-                [--validation_lycoris_strength VALIDATION_LYCORIS_STRENGTH]
-                [--validation_torch_compile]
-                [--validation_torch_compile_mode {max-autotune,reduce-overhead,default}]
-                [--validation_guidance_skip_layers VALIDATION_GUIDANCE_SKIP_LAYERS]
-                [--validation_guidance_skip_layers_start VALIDATION_GUIDANCE_SKIP_LAYERS_START]
-                [--validation_guidance_skip_layers_stop VALIDATION_GUIDANCE_SKIP_LAYERS_STOP]
-                [--validation_guidance_skip_scale VALIDATION_GUIDANCE_SKIP_SCALE]
-                [--sana_complex_human_instruction SANA_COMPLEX_HUMAN_INSTRUCTION]
-                [--disable_tf32] [--validation_using_datasets]
-                [--webhook_config WEBHOOK_CONFIG]
-                [--webhook_reporting_interval WEBHOOK_REPORTING_INTERVAL]
-                [--report_to REPORT_TO] [--tracker_run_name TRACKER_RUN_NAME]
-                [--tracker_project_name TRACKER_PROJECT_NAME]
-                [--tracker_image_layout {gallery,table}]
-                [--validation_prompt VALIDATION_PROMPT]
-                [--validation_prompt_library]
-                [--user_prompt_library USER_PROMPT_LIBRARY]
-                [--validation_negative_prompt VALIDATION_NEGATIVE_PROMPT]
-                [--num_validation_images NUM_VALIDATION_IMAGES]
-                [--validation_disable] [--validation_steps VALIDATION_STEPS]
-<<<<<<< HEAD
-=======
-                [--validation_stitch_input_location {left,right}]
->>>>>>> 2515d6ae
-                [--eval_steps_interval EVAL_STEPS_INTERVAL]
-                [--eval_timesteps EVAL_TIMESTEPS]
-                [--num_eval_images NUM_EVAL_IMAGES]
-                [--eval_dataset_id EVAL_DATASET_ID]
-                [--validation_num_inference_steps VALIDATION_NUM_INFERENCE_STEPS]
-                [--validation_num_video_frames VALIDATION_NUM_VIDEO_FRAMES]
-                [--validation_resolution VALIDATION_RESOLUTION]
-                [--validation_noise_scheduler {ddim,ddpm,euler,euler-a,unipc,dpm++}]
-                [--validation_disable_unconditional] [--enable_watermark]
-                [--mixed_precision {bf16,fp16,no}]
-                [--gradient_precision {unmodified,fp32}]
-                [--quantize_via {cpu,accelerator}]
-                [--base_model_precision {no_change,int8-quanto,int4-quanto,int2-quanto,int8-torchao,nf4-bnb,fp8-quanto,fp8uz-quanto,fp8-torchao}]
-                [--quantize_activations]
-                [--base_model_default_dtype {bf16,fp32}]
-                [--text_encoder_1_precision {no_change,int8-quanto,int4-quanto,int2-quanto,int8-torchao,nf4-bnb,fp8-quanto,fp8uz-quanto,fp8-torchao}]
-                [--text_encoder_2_precision {no_change,int8-quanto,int4-quanto,int2-quanto,int8-torchao,nf4-bnb,fp8-quanto,fp8uz-quanto,fp8-torchao}]
-                [--text_encoder_3_precision {no_change,int8-quanto,int4-quanto,int2-quanto,int8-torchao,nf4-bnb,fp8-quanto,fp8uz-quanto,fp8-torchao}]
-                [--text_encoder_4_precision {no_change,int8-quanto,int4-quanto,int2-quanto,int8-torchao,nf4-bnb,fp8-quanto,fp8uz-quanto,fp8-torchao}]
-<<<<<<< HEAD
-                [--local_rank LOCAL_RANK]
-=======
-                [--local_rank LOCAL_RANK] [--fuse_qkv_projections]
->>>>>>> 2515d6ae
-                [--attention_mechanism {diffusers,xformers,sageattention,sageattention-int8-fp16-triton,sageattention-int8-fp16-cuda,sageattention-int8-fp8-cuda}]
-                [--sageattention_usage {training,inference,training+inference}]
-                [--set_grads_to_none] [--noise_offset NOISE_OFFSET]
-                [--noise_offset_probability NOISE_OFFSET_PROBABILITY]
-                [--masked_loss_probability MASKED_LOSS_PROBABILITY]
-                [--validation_guidance VALIDATION_GUIDANCE]
-                [--validation_guidance_real VALIDATION_GUIDANCE_REAL]
-                [--validation_no_cfg_until_timestep VALIDATION_NO_CFG_UNTIL_TIMESTEP]
-                [--validation_guidance_rescale VALIDATION_GUIDANCE_RESCALE]
-                [--validation_randomize] [--validation_seed VALIDATION_SEED]
-                [--fully_unload_text_encoder]
-                [--freeze_encoder_before FREEZE_ENCODER_BEFORE]
-                [--freeze_encoder_after FREEZE_ENCODER_AFTER]
-                [--freeze_encoder_strategy FREEZE_ENCODER_STRATEGY]
-                [--layer_freeze_strategy {none,bitfit}]
-                [--unet_attention_slice] [--print_filenames]
-                [--print_sampler_statistics]
-                [--metadata_update_interval METADATA_UPDATE_INTERVAL]
-                [--debug_aspect_buckets] [--debug_dataset_loader]
-                [--freeze_encoder FREEZE_ENCODER] [--save_text_encoder]
-                [--text_encoder_limit TEXT_ENCODER_LIMIT]
-                [--prepend_instance_prompt] [--only_instance_prompt]
-                [--data_aesthetic_score DATA_AESTHETIC_SCORE]
-                [--sdxl_refiner_uses_full_range]
-                [--caption_dropout_probability CAPTION_DROPOUT_PROBABILITY]
-                [--delete_unwanted_images] [--delete_problematic_images]
-                [--disable_bucket_pruning] [--offset_noise]
-                [--input_perturbation INPUT_PERTURBATION]
-                [--input_perturbation_steps INPUT_PERTURBATION_STEPS]
-                [--lr_end LR_END] [--i_know_what_i_am_doing]
-                [--accelerator_cache_clear_interval ACCELERATOR_CACHE_CLEAR_INTERVAL]
-
-The following SimpleTuner command-line options are available:
-
-options:
-  -h, --help            show this help message and exit
-  --snr_gamma SNR_GAMMA
-                        SNR weighting gamma to be used if rebalancing the
-                        loss. Recommended value is 5.0. More details here:
-                        https://arxiv.org/abs/2303.09556.
-  --use_soft_min_snr    If set, will use the soft min SNR calculation method.
-                        This method uses the sigma_data parameter. If not
-                        provided, the method will raise an error.
-  --soft_min_snr_sigma_data SOFT_MIN_SNR_SIGMA_DATA
-                        The standard deviation of the data used in the soft
-                        min weighting method. This is required when using the
-                        soft min SNR calculation method.
-<<<<<<< HEAD
-  --model_family {sd1x,sd2x,sd3,deepfloyd,sana,sdxl,kolors,flux,wan,ltxvideo,pixart_sigma,omnigen,hidream,auraflow}
-                        The model family to train. This option is required.
-  --model_flavour {1.5,1.4,dreamshaper,realvis,digitaldiffusion,pseudoflex-v2,pseudojourney,2.1,2.0,medium,large,i-medium-400m,i-large-900m,i-xlarge-4.3b,ii-medium-450m,ii-large-1.2b,sana1.5-4.8b-1024,sana1.5-1.6b-1024,sana1.0-1.6b-2048,sana1.0-1.6b-1024,sana1.0-600m-1024,sana1.0-600m-512,base-1.0,refiner-1.0,base-0.9,refiner-0.9,1.0,dev,schnell,t2v-480p-1.3b-2.1,t2v-480p-14b-2.1,0.9.5,0.9.0,900M-1024-v0.6,900M-1024-v0.7-stage1,900M-1024-v0.7-stage2,600M-512,600M-1024,600M-2048,v1,dev,full,fast,v0.3,v0.2,v0.1}
-=======
-  --model_family {sd1x,sd2x,sd3,deepfloyd,sana,sdxl,kolors,flux,wan,ltxvideo,pixart_sigma,omnigen,hidream,auraflow,lumina2,cosmos2image}
-                        The model family to train. This option is required.
-  --model_flavour {1.5,1.4,dreamshaper,realvis,digitaldiffusion,pseudoflex-v2,pseudojourney,2.1,2.0,medium,large,i-medium-400m,i-large-900m,i-xlarge-4.3b,ii-medium-450m,ii-large-1.2b,sana1.5-4.8b-1024,sana1.5-1.6b-1024,sana1.0-1.6b-2048,sana1.0-1.6b-1024,sana1.0-600m-1024,sana1.0-600m-512,base-1.0,refiner-1.0,base-0.9,refiner-0.9,1.0,dev,schnell,kontext,t2v-480p-1.3b-2.1,t2v-480p-14b-2.1,0.9.5,0.9.0,900M-1024-v0.6,900M-1024-v0.7-stage1,900M-1024-v0.7-stage2,600M-512,600M-1024,600M-2048,v1,dev,full,fast,v0.3,v0.2,v0.1,2.0,2b,14b}
->>>>>>> 2515d6ae
-                        Certain models require designating a given flavour to
-                        reference configurations from. The value for this
-                        depends on the model that is selected. Currently
-                        supported values: sd1x: ['1.5', '1.4', 'dreamshaper',
-                        'realvis'] sd2x: ['digitaldiffusion', 'pseudoflex-v2',
-                        'pseudojourney', '2.1', '2.0'] sd3: ['medium',
-                        'large'] deepfloyd: ['i-medium-400m', 'i-large-900m',
-                        'i-xlarge-4.3b', 'ii-medium-450m', 'ii-large-1.2b']
-                        sana: ['sana1.5-4.8b-1024', 'sana1.5-1.6b-1024',
-                        'sana1.0-1.6b-2048', 'sana1.0-1.6b-1024',
-                        'sana1.0-600m-1024', 'sana1.0-600m-512'] sdxl:
-                        ['base-1.0', 'refiner-1.0', 'base-0.9', 'refiner-0.9']
-<<<<<<< HEAD
-                        kolors: ['1.0'] flux: ['dev', 'schnell'] wan:
-                        ['t2v-480p-1.3b-2.1', 't2v-480p-14b-2.1'] ltxvideo:
-                        ['0.9.5', '0.9.0'] pixart_sigma: ['900M-1024-v0.6',
-                        '900M-1024-v0.7-stage1', '900M-1024-v0.7-stage2',
-                        '600M-512', '600M-1024', '600M-2048'] omnigen: ['v1']
-                        hidream: ['dev', 'full', 'fast'] auraflow: ['v0.3',
-                        'v0.2', 'v0.1']
-=======
-                        kolors: ['1.0'] flux: ['dev', 'schnell', 'kontext']
-                        wan: ['t2v-480p-1.3b-2.1', 't2v-480p-14b-2.1']
-                        ltxvideo: ['0.9.5', '0.9.0'] pixart_sigma:
-                        ['900M-1024-v0.6', '900M-1024-v0.7-stage1',
-                        '900M-1024-v0.7-stage2', '600M-512', '600M-1024',
-                        '600M-2048'] omnigen: ['v1'] hidream: ['dev', 'full',
-                        'fast'] auraflow: ['v0.3', 'v0.2', 'v0.1'] lumina2:
-                        ['2.0'] cosmos2image: ['2b', '14b']
->>>>>>> 2515d6ae
-  --model_type {full,lora}
-                        The training type to use. 'full' will train the full
-                        model, while 'lora' will train the LoRA model. LoRA is
-                        a smaller model that can be used for faster training.
-<<<<<<< HEAD
-=======
-  --loss_type {l2,huber,smooth_l1}
-                        The loss function to use during training. 'l2' is the
-                        default, but 'huber' and 'smooth_l1' are also
-                        available. Huber loss is less sensitive to outliers
-                        than L2 loss, and smooth L1 is a combination of L1 and
-                        L2 loss. When using Huber loss, it will be scheduled
-                        via --huber_schedule and --huber_c.
-  --huber_schedule {snr,exponential,constant}
-                        constant: Uses a fixed huber_c value. exponential:
-                        Exponentially decays huber_c based on timestep snr:
-                        Adjusts huber_c based on signal-to-noise ratio.
-                        default: snr.
-  --huber_c HUBER_C     The huber_c value to use for Huber loss. This is the
-                        threshold at which the loss function transitions from
-                        L2 to L1. A lower value will make the loss function
-                        more sensitive to outliers, while a higher value will
-                        make it less sensitive. The default value is 0.1,
-                        which is a good starting point for most models.
->>>>>>> 2515d6ae
-  --hidream_use_load_balancing_loss
-                        When set, will use the load balancing loss for HiDream
-                        training. This is an experimental implementation.
-  --hidream_load_balancing_loss_weight HIDREAM_LOAD_BALANCING_LOSS_WEIGHT
-                        When set, will use augment the load balancing loss for
-                        HiDream training. This is an experimental
-                        implementation.
-<<<<<<< HEAD
-  --flux_lora_target {mmdit,context,context+ffs,all,all+ffs,ai-toolkit,tiny,nano}
-=======
-  --flux_lora_target {mmdit,context,context+ffs,all,all+ffs,ai-toolkit,tiny,nano,all+ffs+embedder,all+ffs+embedder+controlnet}
->>>>>>> 2515d6ae
-                        This option only applies to Standard LoRA, not
-                        Lycoris. Flux has single and joint attention blocks.
-                        By default, all attention layers are trained, but not
-                        the feed-forward layers If 'mmdit' is provided, the
-                        text input layers will not be trained. If 'context' is
-                        provided, then ONLY the text attention layers are
-                        trained If 'context+ffs' is provided, then text
-                        attention and text feed-forward layers are trained.
-                        This is somewhat similar to text-encoder-only training
-                        in earlier SD versions. If 'all' is provided, all
-                        layers will be trained, minus feed-forward. If
-                        'all+ffs' is provided, all layers will be trained
-                        including feed-forward. If 'ai-toolkit' is provided,
-                        all layers will be trained including feed-forward and
-                        norms (based on ostris/ai-toolkit). If 'tiny' is
-                        provided, only two layers will be trained. If 'nano'
-                        is provided, only one layers will be trained.
-  --flow_sigmoid_scale FLOW_SIGMOID_SCALE
-                        Scale factor for sigmoid timestep sampling for flow-
-                        matching models.
-  --flux_fast_schedule  An experimental feature to train Flux.1S using a noise
-                        schedule closer to what it was trained with, which has
-                        improved results in short experiments. Thanks to
-                        @mhirki for the contribution.
-  --flow_use_uniform_schedule
-                        Whether or not to use a uniform schedule instead of
-                        sigmoid for flow-matching noise schedule. Using
-                        uniform sampling may cause a bias toward dark images,
-                        and should be used with caution.
-  --flow_use_beta_schedule
-                        Whether or not to use a beta schedule instead of
-                        sigmoid for flow-matching. The default values of alpha
-                        and beta approximate a sigmoid.
-  --flow_beta_schedule_alpha FLOW_BETA_SCHEDULE_ALPHA
-                        The alpha value of the flow-matching beta schedule.
-                        Default is 2.0
-  --flow_beta_schedule_beta FLOW_BETA_SCHEDULE_BETA
-                        The beta value of the flow-matching beta schedule.
-                        Default is 2.0
-  --flow_schedule_shift FLOW_SCHEDULE_SHIFT
-                        Shift the noise schedule. This is a value between 0
-                        and ~4.0, where 0 disables the timestep-dependent
-                        shift, and anything greater than 0 will shift the
-                        timestep sampling accordingly. Sana and SD3 were
-                        trained with a shift value of 3. This value can change
-                        how contrast/brightness are learnt by the model, and
-                        whether fine details are ignored or accentuated. A
-                        higher value will focus more on large compositional
-                        features, and a lower value will focus on the high
-                        frequency fine details.
-  --flow_schedule_auto_shift
-                        Shift the noise schedule depending on image
-                        resolution. The shift value calculation is taken from
-                        the official Flux inference code. Shift value is
-                        math.exp(1.15) = 3.1581 for a pixel count of 1024px *
-                        1024px. The shift value grows exponentially with
-                        higher pixel counts. It is a good idea to train on a
-                        mix of different resolutions when this option is
-                        enabled. You may need to lower your learning rate with
-                        this enabled.
-  --flux_guidance_mode {constant,random-range}
-                        Flux has a 'guidance' value used during training time
-                        that reflects the CFG range of your training samples.
-                        The default mode 'constant' will use a single value
-                        for every sample. The mode 'random-range' will
-                        randomly select a value from the range of the CFG for
-                        each sample. Set the range using --flux_guidance_min
-                        and --flux_guidance_max.
-  --flux_guidance_value FLUX_GUIDANCE_VALUE
-                        When using --flux_guidance_mode=constant, this value
-                        will be used for every input sample. Using a value of
-                        1.0 seems to preserve the CFG distillation for the Dev
-                        model, and using any other value will result in the
-                        resulting LoRA requiring CFG at inference time.
-  --flux_guidance_min FLUX_GUIDANCE_MIN
-  --flux_guidance_max FLUX_GUIDANCE_MAX
-  --flux_attention_masked_training
-                        Use attention masking while training flux. This can be
-                        a destructive operation, unless finetuning a model
-                        which was already trained with it.
-  --ltx_train_mode {t2v,i2v}
-                        This value will be the default for all video datasets
-                        that do not have their own i2v settings defined. By
-                        default, we enable i2v mode, but it can be switched to
-                        t2v for your convenience.
-  --ltx_i2v_prob LTX_I2V_PROB
-                        Probability in [0,1] of applying i2v (image-to-video)
-                        style training. If random.random() < i2v_prob during
-                        training, partial or complete first-frame protection
-                        will be triggered (depending on
-                        --ltx_protect_first_frame). If set to 0.0, no i2v
-                        logic is applied (pure t2v). Default: 0.1 (from
-                        finetuners project)
-  --ltx_protect_first_frame
-                        If specified, fully protect the first frame whenever
-                        i2v logic is triggered (see --ltx_i2v_prob). This
-                        means the first frame is never noised or denoised,
-                        effectively pinned to the original content.
-  --ltx_partial_noise_fraction LTX_PARTIAL_NOISE_FRACTION
-                        Maximum fraction of noise to introduce into the first
-                        frame when i2v is triggered and the first frame is not
-                        fully protected. For instance, a value of 0.05 means
-                        the first frame can have up to 5 percent random noise
-                        mixed in, preserving 95 percent of the original
-                        content. Ignored if --ltx_protect_first_frame is set.
-  --t5_padding {zero,unmodified}
-                        The padding behaviour for Flux and SD3. 'zero' will
-                        pad the input with zeros. The default is 'unmodified',
-                        which will not pad the input.
-  --sd3_clip_uncond_behaviour {empty_string,zero}
-                        SD3 can be trained using zeroed prompt embeds during
-                        unconditional dropout, or an encoded empty string may
-                        be used instead (the default). Changing this value may
-                        stabilise or destabilise training. The default is
-                        'empty_string'.
-  --sd3_t5_uncond_behaviour {empty_string,zero}
-                        Override the value of unconditional prompts from T5
-                        embeds. The default is to follow the value of
-                        --sd3_clip_uncond_behaviour.
-  --lora_type {standard,lycoris}
-                        When training using --model_type=lora, you may specify
-                        a different type of LoRA to train here. standard
-                        refers to training a vanilla LoRA via PEFT, lycoris
-                        refers to training with KohakuBlueleaf's library of
-                        the same name.
-  --lora_init_type {default,gaussian,loftq,olora,pissa}
-                        The initialization type for the LoRA model. 'default'
-                        will use Microsoft's initialization method, 'gaussian'
-                        will use a Gaussian scaled distribution, and 'loftq'
-                        will use LoftQ initialization. In short experiments,
-                        'default' produced accurate results earlier in
-                        training, 'gaussian' had slightly more creative
-                        outputs, and LoftQ produces an entirely different
-                        result with worse quality at first, taking potentially
-                        longer to converge than the other methods.
-  --init_lora INIT_LORA
-                        Specify an existing LoRA or LyCORIS safetensors file
-                        to initialize the adapter and continue training, if a
-                        full checkpoint is not available.
-  --lora_rank LORA_RANK
-                        The dimension of the LoRA update matrices.
-  --lora_alpha LORA_ALPHA
-                        The alpha value for the LoRA model. This is the
-                        learning rate for the LoRA update matrices.
-  --lora_dropout LORA_DROPOUT
-                        LoRA dropout randomly ignores neurons during training.
-                        This can help prevent overfitting.
-  --lycoris_config LYCORIS_CONFIG
-                        The location for the JSON file of the Lycoris
-                        configuration.
-  --init_lokr_norm INIT_LOKR_NORM
-                        Setting this turns on perturbed normal initialization
-                        of the LyCORIS LoKr PEFT layers. A good value is
-                        between 1e-4 and 1e-2.
-  --conditioning_multidataset_sampling {combined,random}
-                        How to sample from multiple conditioning datasets: -
-                        'combined': Use all conditioning images from all
-                        datasets, increases VRAM requirements a lot. -
-                        'random': Randomly select one conditioning dataset per
-                        training sample (default) Random mode uses
-                        deterministic selection based on image path and epoch.
-  --control             If set, channel-wise control style training will be
-                        used, where a conditioning input image is required
-                        alongside the training data.
-  --controlnet          If set, ControlNet style training will be used, where
-                        a conditioning input image is required alongside the
-                        training data.
-  --controlnet_custom_config CONTROLNET_CUSTOM_CONFIG
-                        When training certain ControlNet models (eg. HiDream)
-                        you may set a config containing keys like num_layers
-                        or num_single_layers to adjust the resulting
-                        ControlNet size. This is not supported by most models,
-                        and may be ignored if the model does not support it.
-  --controlnet_model_name_or_path CONTROLNET_MODEL_NAME_OR_PATH
-                        When provided alongside --controlnet, this will
-                        specify ControlNet model weights to preload from the
-                        hub.
-  --pretrained_model_name_or_path PRETRAINED_MODEL_NAME_OR_PATH
-                        Path to pretrained model or model identifier from
-                        huggingface.co/models. Some model architectures
-                        support loading single-file .safetensors directly.
-                        Note that when using single-file safetensors, the
-                        tokeniser and noise schedule configs will be used from
-                        the vanilla upstream Huggingface repository, which
-                        requires network access. If you are training on a
-                        machine without network access, you should pre-
-                        download the entire Huggingface model repository
-                        instead of using single-file loader.
-  --pretrained_transformer_model_name_or_path PRETRAINED_TRANSFORMER_MODEL_NAME_OR_PATH
-                        Path to pretrained transformer model or model
-                        identifier from huggingface.co/models.
-  --pretrained_transformer_subfolder PRETRAINED_TRANSFORMER_SUBFOLDER
-                        The subfolder to load the transformer model from. Use
-                        'none' for a flat directory.
-  --pretrained_unet_model_name_or_path PRETRAINED_UNET_MODEL_NAME_OR_PATH
-                        Path to pretrained unet model or model identifier from
-                        huggingface.co/models.
-  --pretrained_unet_subfolder PRETRAINED_UNET_SUBFOLDER
-                        The subfolder to load the unet model from. Use 'none'
-                        for a flat directory.
-  --pretrained_vae_model_name_or_path PRETRAINED_VAE_MODEL_NAME_OR_PATH
-                        Path to an improved VAE to stabilize training. For
-                        more details check out:
-                        https://github.com/huggingface/diffusers/pull/4038.
-  --pretrained_t5_model_name_or_path PRETRAINED_T5_MODEL_NAME_OR_PATH
-                        T5-XXL is a huge model, and starting from many
-                        different models will download a separate one each
-                        time. This option allows you to specify a specific
-                        location to retrieve T5-XXL v1.1 from, so that it only
-                        downloads once..
-  --prediction_type {epsilon,v_prediction,sample,flow_matching}
-                        For models which support it, you can supply this value
-                        to override the prediction type. Choose between
-                        ['epsilon', 'v_prediction', 'sample',
-                        'flow_matching']. This may be needed for some SDXL
-                        derivatives that are trained using v_prediction or
-                        flow_matching.
-  --snr_weight SNR_WEIGHT
-                        When training a model using
-                        `--prediction_type=sample`, one can supply an SNR
-                        weight value to augment the loss with. If a value of
-                        0.5 is provided here, the loss is taken half from the
-                        SNR and half from the MSE.
-  --training_scheduler_timestep_spacing {leading,linspace,trailing}
-                        (SDXL Only) Spacing timesteps can fundamentally alter
-                        the course of history. Er, I mean, your model weights.
-                        For all training, including epsilon, it would seem
-                        that 'trailing' is the right choice. SD 2.x always
-                        uses 'trailing', but SDXL may do better in its default
-                        state when using 'leading'.
-  --inference_scheduler_timestep_spacing {leading,linspace,trailing}
-                        (SDXL Only) The Bytedance paper on zero terminal SNR
-                        recommends inference using 'trailing'. SD 2.x always
-                        uses 'trailing', but SDXL may do better in its default
-                        state when using 'leading'.
-  --refiner_training    When training or adapting a model into a mixture-of-
-                        experts 2nd stage / refiner model, this option should
-                        be set. This will slice the timestep schedule defined
-                        by --refiner_training_strength proportion value
-                        (default 0.2)
-  --refiner_training_invert_schedule
-                        While the refiner training strength is applied to the
-                        end of the schedule, this option will invert the
-                        result for training a **base** model, eg. the first
-                        model in a mixture-of-experts series. A
-                        --refiner_training_strength of 0.35 will result in the
-                        refiner learning timesteps 349-0. Setting
-                        --refiner_training_invert_schedule then would result
-                        in the base model learning timesteps 999-350.
-  --refiner_training_strength REFINER_TRAINING_STRENGTH
-                        When training a refiner / 2nd stage mixture of experts
-                        model, the refiner training strength indicates how
-                        much of the *end* of the schedule it will be trained
-                        on. A value of 0.2 means timesteps 199-0 will be the
-                        focus of this model, and 0.3 would be 299-0 and so on.
-                        The default value is 0.2, in line with the SDXL
-                        refiner pretraining.
-  --timestep_bias_strategy {earlier,later,range,none}
-                        The timestep bias strategy, which may help direct the
-                        model toward learning low or frequency details.
-                        Choices: ['earlier', 'later', 'none']. The default is
-                        'none', which means no bias is applied, and training
-                        proceeds normally. The value of 'later' will prefer to
-                        generate samples for later timesteps.
-  --timestep_bias_multiplier TIMESTEP_BIAS_MULTIPLIER
-                        The multiplier for the bias. Defaults to 1.0, which
-                        means no bias is applied. A value of 2.0 will double
-                        the weight of the bias, and a value of 0.5 will halve
-                        it.
-  --timestep_bias_begin TIMESTEP_BIAS_BEGIN
-                        When using `--timestep_bias_strategy=range`, the
-                        beginning timestep to bias. Defaults to zero, which
-                        equates to having no specific bias.
-  --timestep_bias_end TIMESTEP_BIAS_END
-                        When using `--timestep_bias_strategy=range`, the final
-                        timestep to bias. Defaults to 1000, which is the
-                        number of timesteps that SDXL Base and SD 2.x were
-                        trained on. Just to throw a wrench into the works,
-                        Kolors was trained on 1100 timesteps.
-  --timestep_bias_portion TIMESTEP_BIAS_PORTION
-                        The portion of timesteps to bias. Defaults to 0.25,
-                        which 25 percent of timesteps will be biased. A value
-                        of 0.5 will bias one half of the timesteps. The value
-                        provided for `--timestep_bias_strategy` determines
-                        whether the biased portions are in the earlier or
-                        later timesteps.
-  --disable_segmented_timestep_sampling
-                        By default, the timestep schedule is divided into
-                        roughly `train_batch_size` number of segments, and
-                        then each of those are sampled from separately. This
-                        improves the selection distribution, but may not be
-                        desired in certain training scenarios, eg. when
-                        limiting the timestep selection range.
-  --rescale_betas_zero_snr
-                        If set, will rescale the betas to zero terminal SNR.
-                        This is recommended for training with v_prediction.
-                        For epsilon, this might help with fine details, but
-                        will not result in contrast improvements.
-  --vae_dtype {default,fp16,fp32,bf16}
-                        The dtype of the VAE model. Choose between ['default',
-                        'fp16', 'fp32', 'bf16']. The default VAE dtype is
-                        bfloat16, due to NaN issues in SDXL 1.0. Using fp16 is
-                        not recommended.
-  --vae_batch_size VAE_BATCH_SIZE
-                        When pre-caching latent vectors, this is the batch
-                        size to use. Decreasing this may help with VRAM
-                        issues, but if you are at that point of contention,
-                        it's possible that your GPU has too little RAM.
-                        Default: 4.
-  --vae_enable_tiling   If set, will enable tiling for VAE caching. This is
-                        useful for very large images when VRAM is limited.
-                        This may be required for 2048px VAE caching on 24G
-                        accelerators, in addition to reducing
-                        --vae_batch_size.
-  --vae_enable_slicing  If set, will enable slicing for VAE caching. This is
-                        useful for video models.
-  --vae_cache_scan_behaviour {recreate,sync}
-                        When a mismatched latent vector is detected, a scan
-                        will be initiated to locate inconsistencies and
-                        resolve them. The default setting 'recreate' will
-                        delete any inconsistent cache entries and rebuild it.
-                        Alternatively, 'sync' will update the bucket
-                        configuration so that the image is in a bucket that
-                        matches its latent size. The recommended behaviour is
-                        to use the default value and allow the cache to be
-                        recreated.
-  --vae_cache_ondemand  By default, will batch-encode images before training.
-                        For some situations, ondemand may be desired, but it
-                        greatly slows training and increases memory pressure.
-  --compress_disk_cache
-                        If set, will gzip-compress the disk cache for Pytorch
-                        files. This will save substantial disk space, but may
-                        slow down the training process.
-  --aspect_bucket_disable_rebuild
-                        When using a randomised aspect bucket list, the VAE
-                        and aspect cache are rebuilt on each epoch. With a
-                        large and diverse enough dataset, rebuilding the
-                        aspect list may take a long time, and this may be
-                        undesirable. This option will not override
-                        vae_cache_clear_each_epoch. If both options are
-                        provided, only the VAE cache will be rebuilt.
-  --keep_vae_loaded     If set, will keep the VAE loaded in memory. This can
-                        reduce disk churn, but consumes VRAM during the
-                        forward pass.
-  --skip_file_discovery SKIP_FILE_DISCOVERY
-                        Comma-separated values of which stages to skip
-                        discovery for. Skipping any stage will speed up
-                        resumption, but will increase the risk of errors, as
-                        missing images or incorrectly bucketed images may not
-                        be caught. 'vae' will skip the VAE cache process,
-                        'aspect' will not build any aspect buckets, and 'text'
-                        will avoid text embed management. Valid options:
-                        aspect, vae, text, metadata.
-  --revision REVISION   Revision of pretrained model identifier from
-                        huggingface.co/models. Trainable model components
-                        should be at least bfloat16 precision.
-  --variant VARIANT     Variant of pretrained model identifier from
-                        huggingface.co/models. Trainable model components
-                        should be at least bfloat16 precision.
-  --preserve_data_backend_cache
-                        For very large cloud storage buckets that will never
-                        change, enabling this option will prevent the trainer
-                        from scanning it at startup, by preserving the cache
-                        files that we generate. Be careful when using this,
-                        as, switching datasets can result in the preserved
-                        cache being used, which would be problematic.
-                        Currently, cache is not stored in the dataset itself
-                        but rather, locally. This may change in a future
-                        release.
-  --use_dora            If set, will use the DoRA-enhanced LoRA training. This
-                        is an experimental feature, may slow down training,
-                        and is not recommended for general use.
-  --override_dataset_config
-                        When provided, the dataset's config will not be
-                        checked against the live backend config. This is
-                        useful if you want to simply update the behaviour of
-                        an existing dataset, but the recommendation is to not
-                        change the dataset configuration after caching has
-                        begun, as most options cannot be changed without
-                        unexpected behaviour later on. Additionally, it
-                        prevents accidentally loading an SDXL configuration on
-                        a SD 2.x model and vice versa.
-  --cache_dir_text CACHE_DIR_TEXT
-                        This is the path to a local directory that will
-                        contain your text embed cache.
-  --cache_dir_vae CACHE_DIR_VAE
-                        This is the path to a local directory that will
-                        contain your VAE outputs. Unlike the text embed cache,
-                        your VAE latents will be stored in the AWS data
-                        backend. Each backend can have its own value, but if
-                        that is not provided, this will be the default value.
-  --data_backend_config DATA_BACKEND_CONFIG
-                        The relative or fully-qualified path for your data
-                        backend config. See multidatabackend.json.example for
-                        an example.
-  --data_backend_sampling {uniform,auto-weighting}
-                        When using multiple data backends, the sampling
-                        weighting can be set to 'uniform' or 'auto-weighting'.
-                        The default value is 'auto-weighting', which will
-                        automatically adjust the sampling weights based on the
-                        number of images in each backend. 'uniform' will
-                        sample from each backend equally.
-  --ignore_missing_files
-                        This option will disable the check for files that have
-                        been deleted or removed from your data directory. This
-                        would allow training on large datasets without keeping
-                        the associated images on disk, though it's not
-                        recommended and is not a supported feature. Use with
-                        caution, as it mostly exists for experimentation.
-  --write_batch_size WRITE_BATCH_SIZE
-                        When using certain storage backends, it is better to
-                        batch smaller writes rather than continuous
-                        dispatching. In SimpleTuner, write batching is
-                        currently applied during VAE caching, when many small
-                        objects are written. This mostly applies to S3, but
-                        some shared server filesystems may benefit as well,
-                        eg. Ceph. Default: 64.
-  --read_batch_size READ_BATCH_SIZE
-                        Used by the VAE cache to prefetch image data. This is
-                        the number of images to read ahead.
-  --image_processing_batch_size IMAGE_PROCESSING_BATCH_SIZE
-                        When resizing and cropping images, we do it in
-                        parallel using processes or threads. This defines how
-                        many images will be read into the queue before they
-                        are processed.
-  --enable_multiprocessing
-                        If set, will use processes instead of threads during
-                        metadata caching operations. For some systems,
-                        multiprocessing may be faster than threading, but will
-                        consume a lot more memory. Use this option with
-                        caution, and monitor your system's memory usage.
-  --max_workers MAX_WORKERS
-                        How many active threads or processes to run during VAE
-                        caching.
-  --aws_max_pool_connections AWS_MAX_POOL_CONNECTIONS
-                        When using AWS backends, the maximum number of
-                        connections to keep open to the S3 bucket at a single
-                        time. This should be greater or equal to the
-                        max_workers and aspect bucket worker count values.
-  --torch_num_threads TORCH_NUM_THREADS
-                        The number of threads to use for PyTorch operations.
-                        This is not the same as the number of workers.
-                        Default: 8.
-  --dataloader_prefetch
-                        When provided, the dataloader will read-ahead and
-                        attempt to retrieve latents, text embeds, and other
-                        metadata ahead of the time when the batch is required,
-                        so that it can be immediately available.
-  --dataloader_prefetch_qlen DATALOADER_PREFETCH_QLEN
-                        Set the number of prefetched batches.
-  --aspect_bucket_worker_count ASPECT_BUCKET_WORKER_COUNT
-                        The number of workers to use for aspect bucketing.
-                        This is a CPU-bound task, so the number of workers
-                        should be set to the number of CPU threads available.
-                        If you use an I/O bound backend, an even higher value
-                        may make sense. Default: 12.
-  --cache_dir CACHE_DIR
-                        The directory where the downloaded models and datasets
-                        will be stored.
-  --cache_clear_validation_prompts
-                        When provided, any validation prompt entries in the
-                        text embed cache will be recreated. This is useful if
-                        you've modified any of the existing prompts.
-  --caption_strategy {filename,textfile,instance_prompt,parquet}
-                        The default captioning strategy, 'filename', will use
-                        the filename as the caption, after stripping some
-                        characters like underscores. The 'textfile' strategy
-                        will use the contents of a text file with the same
-                        name as the image. The 'parquet' strategy requires a
-                        parquet file with the same name as the image,
-                        containing a 'caption' column.
-  --parquet_caption_column PARQUET_CAPTION_COLUMN
-                        When using caption_strategy=parquet, this option will
-                        allow you to globally set the default caption field
-                        across all datasets that do not have an override set.
-  --parquet_filename_column PARQUET_FILENAME_COLUMN
-                        When using caption_strategy=parquet, this option will
-                        allow you to globally set the default filename field
-                        across all datasets that do not have an override set.
-  --instance_prompt INSTANCE_PROMPT
-                        This is unused. Filenames will be the captions
-                        instead.
-  --output_dir OUTPUT_DIR
-                        The output directory where the model predictions and
-                        checkpoints will be written.
-  --seed SEED           A seed for reproducible training.
-  --seed_for_each_device SEED_FOR_EACH_DEVICE
-                        By default, a unique seed will be used for each GPU.
-                        This is done deterministically, so that each GPU will
-                        receive the same seed across invocations. If
-                        --seed_for_each_device=false is provided, then we will
-                        use the same seed across all GPUs, which will almost
-                        certainly result in the over-sampling of inputs on
-                        larger datasets.
-  --framerate FRAMERATE
-                        By default, SimpleTuner will use a framerate of 25 for
-                        training and inference on video models. You are on
-                        your own if you modify this value, but it is provided
-                        for your convenience.
-  --resolution RESOLUTION
-                        The resolution for input images, all the images in the
-                        train/validation dataset will be resized to this
-                        resolution. If using --resolution_type=area, this
-                        float value represents megapixels.
-  --resolution_type {pixel,area,pixel_area}
-                        Resizing images maintains aspect ratio. This defines
-                        the resizing strategy. If 'pixel', the images will be
-                        resized to the resolution by the shortest pixel edge,
-                        if the target size does not match the current size. If
-                        'area', the images will be resized so the pixel area
-                        is this many megapixels. Common rounded values such as
-                        `0.5` and `1.0` will be implicitly adjusted to their
-                        squared size equivalents. If 'pixel_area', the pixel
-                        value (eg. 1024) will be converted to the proper value
-                        for 'area', and then calculate everything the same as
-                        'area' would.
-  --aspect_bucket_rounding {1,2,3,4,5,6,7,8,9}
-                        The number of decimal places to round the aspect ratio
-                        to. This is used to create buckets for aspect ratios.
-                        For higher precision, ensure the image sizes remain
-                        compatible. Higher precision levels result in a
-                        greater number of buckets, which may not be a
-                        desirable outcome.
-  --aspect_bucket_alignment {8,64}
-                        When training diffusion models, the image sizes
-                        generally must align to a 64 pixel interval. This is
-                        an exception when training models like DeepFloyd that
-                        use a base resolution of 64 pixels, as aligning to 64
-                        pixels would result in a 1:1 or 2:1 aspect ratio,
-                        overly distorting images. For DeepFloyd, this value is
-                        set to 32, but all other training defaults to 64. You
-                        may experiment with this value, but it is not
-                        recommended.
-  --minimum_image_size MINIMUM_IMAGE_SIZE
-                        The minimum resolution for both sides of input images.
-                        If --delete_unwanted_images is set, images smaller
-                        than this will be DELETED. The default value is None,
-                        which means no minimum resolution is enforced. If this
-                        option is not provided, it is possible that images
-                        will be destructively upsampled, harming model
-                        performance.
-  --maximum_image_size MAXIMUM_IMAGE_SIZE
-                        When cropping images that are excessively large, the
-                        entire scene context may be lost, eg. the crop might
-                        just end up being a portion of the background. To
-                        avoid this, a maximum image size may be provided,
-                        which will result in very-large images being
-                        downsampled before cropping them. This value uses
-                        --resolution_type to determine whether it is a pixel
-                        edge or megapixel value.
-  --target_downsample_size TARGET_DOWNSAMPLE_SIZE
-                        When using --maximum_image_size, very-large images
-                        exceeding that value will be downsampled to this
-                        target size before cropping. If --resolution_type=area
-                        and --maximum_image_size=4.0,
-                        --target_downsample_size=2.0 would result in a 4
-                        megapixel image being resized to 2 megapixel before
-                        cropping to 1 megapixel.
-  --train_text_encoder  (SD 2.x only) Whether to train the text encoder. If
-                        set, the text encoder should be float32 precision.
-  --tokenizer_max_length TOKENIZER_MAX_LENGTH
-                        The maximum sequence length of the tokenizer output,
-                        which defines the sequence length of text embed
-                        outputs. If not set, will default to the tokenizer's
-                        max length. Unfortunately, this option only applies to
-                        T5 models, and due to the biases inducted by sequence
-                        length, changing it will result in potentially
-                        catastrophic model collapse. This option causes poor
-                        training results. This is normal, and can be expected
-                        from changing this value.
-  --train_batch_size TRAIN_BATCH_SIZE
-                        Batch size (per device) for the training dataloader.
-  --num_train_epochs NUM_TRAIN_EPOCHS
-  --max_train_steps MAX_TRAIN_STEPS
-                        Total number of training steps to perform. If
-                        provided, overrides num_train_epochs.
-  --ignore_final_epochs
-                        When provided, the max epoch counter will not
-                        determine the end of the training run. Instead, it
-                        will end when it hits --max_train_steps.
-  --checkpointing_steps CHECKPOINTING_STEPS
-                        Save a checkpoint of the training state every X
-                        updates. Checkpoints can be used for resuming training
-                        via `--resume_from_checkpoint`. In the case that the
-                        checkpoint is better than the final trained model, the
-                        checkpoint can also be used for inference.Using a
-                        checkpoint for inference requires separate loading of
-                        the original pipeline and the individual checkpointed
-                        model components.See https://huggingface.co/docs/diffu
-                        sers/main/en/training/dreambooth#performing-inference-
-                        using-a-saved-checkpoint for step by stepinstructions.
-  --checkpointing_rolling_steps CHECKPOINTING_ROLLING_STEPS
-                        Functions similarly to --checkpointing_steps, but only
-                        a single rolling checkpoint is ever saved and this
-                        checkpoint does not count towards the value of
-                        --checkpoints_total_limit. Useful for when the
-                        underlying runtime environment may be prone to
-                        spontaneous interruption (e.g. spot instances,
-                        unreliable hardware, etc) and saving state more
-                        frequently is beneficial. This allows one to save
-                        normal checkpoints at a reasonable cadence but save a
-                        rolling checkpoint more frequently so as to avoid
-                        losing progress.
-  --checkpointing_use_tempdir
-                        Write saved checkpoint directories to a temporary name
-                        and atomically rename after successfully writing all
-                        state. This ensures that a given checkpoint will never
-                        be considered for resuming if it wasn't fully written
-                        out - as the state cannot be guaranteed. Useful for
-                        when the underlying runtime environment may be prone
-                        to spontaneous interruption (e.g. spot instances,
-                        unreliable hardware, etc).
-  --checkpoints_total_limit CHECKPOINTS_TOTAL_LIMIT
-                        Max number of checkpoints to store.
-  --checkpoints_rolling_total_limit CHECKPOINTS_ROLLING_TOTAL_LIMIT
-                        Max number of rolling checkpoints to store. One almost
-                        always wants this to be 1, but there could be a
-                        usecase where one desires to run a shorter window of
-                        more frequent checkpoints alongside a normal
-                        checkpointing interval done at less frequent steps.
-  --resume_from_checkpoint RESUME_FROM_CHECKPOINT
-                        Whether training should be resumed from a previous
-                        checkpoint. Use a path saved by
-                        `--checkpointing_steps`, or `"latest"` to
-                        automatically select the last available checkpoint.
-  --gradient_accumulation_steps GRADIENT_ACCUMULATION_STEPS
-                        Number of updates steps to accumulate before
-                        performing a backward/update pass.
-  --gradient_checkpointing
-                        Whether or not to use gradient checkpointing to save
-                        memory at the expense of slower backward pass.
-  --gradient_checkpointing_interval GRADIENT_CHECKPOINTING_INTERVAL
-                        Some models (Flux, SDXL, SD1.x/2.x, SD3) can have
-                        their gradient checkpointing limited to every nth
-                        block. This can speed up training but will use more
-                        memory with larger intervals.
-  --learning_rate LEARNING_RATE
-                        Initial learning rate (after the potential warmup
-                        period) to use. When using a cosine or sine schedule,
-                        --learning_rate defines the maximum learning rate.
-  --text_encoder_lr TEXT_ENCODER_LR
-                        Learning rate for the text encoder. If not provided,
-                        the value of --learning_rate will be used.
-  --lr_scale            Scale the learning rate by the number of GPUs,
-                        gradient accumulation steps, and batch size.
-  --lr_scale_sqrt       If using --lr-scale, use the square root of (number of
-                        GPUs * gradient accumulation steps * batch size).
-  --lr_scheduler {linear,sine,cosine,cosine_with_restarts,polynomial,constant,constant_with_warmup}
-                        The scheduler type to use. Default: sine
-  --lr_warmup_steps LR_WARMUP_STEPS
-                        Number of steps for the warmup in the lr scheduler.
-  --lr_num_cycles LR_NUM_CYCLES
-                        Number of hard resets of the lr in
-                        cosine_with_restarts scheduler.
-  --lr_power LR_POWER   Power factor of the polynomial scheduler.
-  --distillation_method {dcm}
-                        The distillation method to use. Currently, only 'dcm'
-                        is supported via LoRA. This will apply the selected
-                        distillation method to the model.
-  --distillation_config DISTILLATION_CONFIG
-                        The config for your selected distillation method. If
-                        passing it via config.json, simply provide the JSON
-                        object directly.
-  --use_ema             Whether to use EMA (exponential moving average) model.
-                        Works with LoRA, Lycoris, and full training.
-  --ema_device {cpu,accelerator}
-                        The device to use for the EMA model. If set to
-                        'accelerator', the EMA model will be placed on the
-                        accelerator. This provides the fastest EMA update
-                        times, but is not ultimately necessary for EMA to
-                        function.
-  --ema_validation {none,ema_only,comparison}
-                        When 'none' is set, no EMA validation will be done.
-                        When using 'ema_only', the validations will rely
-                        mostly on the EMA weights. When using 'comparison'
-                        (default) mode, the validations will first run on the
-                        checkpoint before also running for the EMA weights. In
-                        comparison mode, the resulting images will be provided
-                        side-by-side.
-  --ema_cpu_only        When using EMA, the shadow model is moved to the
-                        accelerator before we update its parameters. When
-                        provided, this option will disable the moving of the
-                        EMA model to the accelerator. This will save a lot of
-                        VRAM at the cost of a lot of time for updates. It is
-                        recommended to also supply --ema_update_interval to
-                        reduce the number of updates to eg. every 100 steps.
-  --ema_foreach_disable
-                        By default, we use torch._foreach functions for
-                        updating the shadow parameters, which should be fast.
-                        When provided, this option will disable the foreach
-                        methods and use vanilla EMA updates.
-  --ema_update_interval EMA_UPDATE_INTERVAL
-                        The number of optimization steps between EMA updates.
-                        If not provided, EMA network will update on every
-                        step.
-  --ema_decay EMA_DECAY
-                        The closer to 0.9999 this gets, the less updates will
-                        occur over time. Setting it to a lower value, such as
-                        0.990, will allow greater influence of later updates.
-  --non_ema_revision NON_EMA_REVISION
-                        Revision of pretrained non-ema model identifier. Must
-                        be a branch, tag or git identifier of the local or
-                        remote repository specified with
-                        --pretrained_model_name_or_path.
-  --offload_during_startup
-                        When set, text encoders, the VAE, or other models will
-                        be moved to and from the CPU as needed, which can slow
-                        down startup, but saves VRAM. This is useful for video
-                        models or high-resolution pre-caching of latent
-                        embeds.
-  --offload_param_path OFFLOAD_PARAM_PATH
-                        When using DeepSpeed ZeRo stage 2 or 3 with NVMe
-                        offload, this may be specified to provide a path for
-                        the offload.
-  --optimizer {adamw_bf16,ao-adamw8bit,ao-adamw4bit,ao-adamfp8,ao-adamwfp8,adamw_schedulefree,adamw_schedulefree+aggressive,adamw_schedulefree+no_kahan,optimi-stableadamw,optimi-adamw,optimi-lion,optimi-radam,optimi-ranger,optimi-adan,optimi-adam,optimi-sgd,soap,bnb-adagrad,bnb-adagrad8bit,bnb-adam,bnb-adam8bit,bnb-adamw,bnb-adamw8bit,bnb-adamw-paged,bnb-adamw8bit-paged,bnb-lion,bnb-lion8bit,bnb-lion-paged,bnb-lion8bit-paged,bnb-ademamix,bnb-ademamix8bit,bnb-ademamix-paged,bnb-ademamix8bit-paged,prodigy}
-  --optimizer_config OPTIMIZER_CONFIG
-                        When setting a given optimizer, this allows a comma-
-                        separated list of key-value pairs to be provided that
-                        will override the optimizer defaults. For example, `--
-                        optimizer_config=decouple_lr=True,weight_decay=0.01`.
-  --optimizer_cpu_offload_method {none}
-                        This option is a placeholder. In the future, it will
-                        allow for the selection of different CPU offload
-                        methods.
-  --optimizer_offload_gradients
-                        When creating a CPU-offloaded optimiser, the gradients
-                        can be offloaded to the CPU to save more memory.
-  --fuse_optimizer      When creating a CPU-offloaded optimiser, the fused
-                        optimiser could be used to save on memory, while
-                        running slightly slower.
-  --optimizer_beta1 OPTIMIZER_BETA1
-                        The value to use for the first beta value in the
-                        optimiser, which is used for the first moment
-                        estimate. A range of 0.8-0.9 is common.
-  --optimizer_beta2 OPTIMIZER_BETA2
-                        The value to use for the second beta value in the
-                        optimiser, which is used for the second moment
-                        estimate. A range of 0.999-0.9999 is common.
-  --optimizer_release_gradients
-                        When using Optimi optimizers, this option will release
-                        the gradients after the optimizer step. This can save
-                        memory, but may slow down training. With Quanto, there
-                        may be no benefit.
-  --adam_beta1 ADAM_BETA1
-                        The beta1 parameter for the Adam and other optimizers.
-  --adam_beta2 ADAM_BETA2
-                        The beta2 parameter for the Adam and other optimizers.
-  --adam_weight_decay ADAM_WEIGHT_DECAY
-                        Weight decay to use.
-  --adam_epsilon ADAM_EPSILON
-                        Epsilon value for the Adam optimizer
-  --prodigy_steps PRODIGY_STEPS
-                        When training with Prodigy, this defines how many
-                        steps it should be adjusting its learning rate for. It
-                        seems to be that Diffusion models benefit from a
-                        capping off of the adjustments after 25 percent of the
-                        training run (dependent on batch size, repeats, and
-                        epochs). It this value is not supplied, it will be
-                        calculated at 25 percent of your training steps.
-  --max_grad_norm MAX_GRAD_NORM
-                        Clipping the max gradient norm can help prevent
-                        exploding gradients, but may also harm training by
-                        introducing artifacts or making it hard to train
-                        artifacts away.
-  --grad_clip_method {value,norm}
-                        When applying --max_grad_norm, the method to use for
-                        clipping the gradients. The previous default option
-                        'norm' will scale ALL gradient values when any
-                        outliers in the gradient are encountered, which can
-                        reduce training precision. The new default option
-                        'value' will clip individual gradient values using
-                        this value as a maximum, which may preserve precision
-                        while avoiding outliers, enhancing convergence. In
-                        simple terms, the default will help the model learn
-                        faster without blowing up (SD3.5 Medium was the main
-                        test model). Use 'norm' to return to the old
-                        behaviour.
-  --push_to_hub         Whether or not to push the model to the Hub.
-  --push_checkpoints_to_hub
-                        When set along with --push_to_hub, all intermediary
-                        checkpoints will be pushed to the hub as if they were
-                        a final checkpoint.
-  --hub_model_id HUB_MODEL_ID
-                        The name of the repository to keep in sync with the
-                        local `output_dir`.
-  --model_card_note MODEL_CARD_NOTE
-                        Add a string to the top of your model card to provide
-                        users with some additional context.
-  --model_card_safe_for_work
-                        Hugging Face Hub requires a warning to be added to
-                        models that may generate NSFW content. This is done by
-                        default in SimpleTuner for safety purposes, but can be
-                        disabled with this option. Additionally, removing the
-                        not-for-all-audiences tag from the README.md in the
-                        repo will also disable this warning on previously-
-                        uploaded models.
-  --logging_dir LOGGING_DIR
-                        [TensorBoard](https://www.tensorflow.org/tensorboard)
-                        log directory. Will default to
-                        *output_dir/runs/**CURRENT_DATETIME_HOSTNAME***.
-  --disable_benchmark   By default, the model will be benchmarked on the first
-                        batch of the first epoch. This can be disabled with
-                        this option.
-  --evaluation_type {clip,none}
-                        Validations must be enabled for model evaluation to
-                        function. The default is to use no evaluator, and
-                        'clip' will use a CLIP model to evaluate the resulting
-                        model's performance during validations.
-  --eval_dataset_pooling
-                        When provided, only the pooled evaluation results will
-                        be returned in a single chart from all eval sets.
-                        Without this option, all eval sets will have separate
-                        charts.
-  --pretrained_evaluation_model_name_or_path PRETRAINED_EVALUATION_MODEL_NAME_OR_PATH
-                        Optionally provide a custom model to use for ViT
-                        evaluations. The default is currently clip-vit-large-
-                        patch14-336, allowing for lower patch sizes (greater
-                        accuracy) and an input resolution of 336x336.
-  --validation_on_startup
-                        When training begins, the starting model will have
-                        validation prompts run through it, for later
-                        comparison.
-  --validation_seed_source {gpu,cpu}
-                        Some systems may benefit from using CPU-based seeds
-                        for reproducibility. On other systems, this may cause
-                        a TypeError. Setting this option to 'cpu' may cause
-                        validation errors. If so, please set
-                        SIMPLETUNER_LOG_LEVEL=DEBUG and submit debug.log to a
-                        new Github issue report.
-  --validation_lycoris_strength VALIDATION_LYCORIS_STRENGTH
-                        When inferencing for validations, the Lycoris model
-                        will by default be run at its training strength, 1.0.
-                        However, this value can be increased to a value of
-                        around 1.3 or 1.5 to get a stronger effect from the
-                        model.
-  --validation_torch_compile
-                        Supply `--validation_torch_compile=true` to enable the
-                        use of torch.compile() on the validation pipeline. For
-                        some setups, torch.compile() may error out. This is
-                        dependent on PyTorch version, phase of the moon, but
-                        if it works, you should leave it enabled for a great
-                        speed-up.
-  --validation_torch_compile_mode {max-autotune,reduce-overhead,default}
-                        PyTorch provides different modes for the Torch
-                        Inductor when compiling graphs. max-autotune, the
-                        default mode, provides the most benefit.
-  --validation_guidance_skip_layers VALIDATION_GUIDANCE_SKIP_LAYERS
-                        StabilityAI recommends a value of [7, 8, 9] for Stable
-                        Diffusion 3.5 Medium. For Wan 2.1, a value of [9],
-                        [10], or, [9, 10] was found to work well.
-  --validation_guidance_skip_layers_start VALIDATION_GUIDANCE_SKIP_LAYERS_START
-                        StabilityAI recommends a value of 0.01 for SLG start.
-  --validation_guidance_skip_layers_stop VALIDATION_GUIDANCE_SKIP_LAYERS_STOP
-                        StabilityAI recommends a value of 0.2 for SLG stop.
-  --validation_guidance_skip_scale VALIDATION_GUIDANCE_SKIP_SCALE
-                        StabilityAI recommends a value of 2.8 for SLG guidance
-                        skip scaling. When adding more layers, you must
-                        increase the scale, eg. adding one more layer requires
-                        doubling the value given.
-  --sana_complex_human_instruction SANA_COMPLEX_HUMAN_INSTRUCTION
-                        When generating embeds for Sana, a complex human
-                        instruction will be attached to your prompt by
-                        default. This is required for the Gemma model to
-                        produce meaningful image caption embeds.
-  --disable_tf32        Previous defaults were to disable TF32 on Ampere GPUs.
-                        This option is provided to explicitly disable TF32,
-                        after default configuration was updated to enable TF32
-                        on Ampere GPUs.
-  --validation_using_datasets
-                        When set, validation will use images sampled randomly
-                        from each dataset for validation. Be mindful of
-                        privacy issues when publishing training data to the
-                        internet.
-  --webhook_config WEBHOOK_CONFIG
-                        The path to the webhook configuration file. This file
-                        should be a JSON file with the following format:
-                        {"url": "https://your.webhook.url", "webhook_type":
-                        "discord"}}
-  --webhook_reporting_interval WEBHOOK_REPORTING_INTERVAL
-                        When using 'raw' webhooks that receive structured
-                        data, you can specify a reporting interval here for
-                        training progress updates to be sent at. This does not
-                        impact 'discord' webhook types.
-  --report_to REPORT_TO
-                        The integration to report the results and logs to.
-                        Supported platforms are `"tensorboard"` (default),
-                        `"wandb"` and `"comet_ml"`. Use `"all"` to report to
-                        all integrations, or `"none"` to disable logging.
-  --tracker_run_name TRACKER_RUN_NAME
-                        The name of the run to track with the tracker.
-  --tracker_project_name TRACKER_PROJECT_NAME
-                        The name of the project for WandB or Tensorboard.
-  --tracker_image_layout {gallery,table}
-                        When running validations with multiple images, you may
-                        want them all placed together in a table, row-wise.
-                        Gallery mode, the default, will allow use of a slider
-                        to view the historical images easily.
-  --validation_prompt VALIDATION_PROMPT
-                        A prompt that is used during validation to verify that
-                        the model is learning.
-  --validation_prompt_library
-                        If this is provided, the SimpleTuner prompt library
-                        will be used to generate multiple images.
-  --user_prompt_library USER_PROMPT_LIBRARY
-                        This should be a path to the JSON file containing your
-                        prompt library. See user_prompt_library.json.example.
-  --validation_negative_prompt VALIDATION_NEGATIVE_PROMPT
-                        When validating images, a negative prompt may be used
-                        to guide the model away from certain features. When
-                        this value is set to --validation_negative_prompt='',
-                        no negative guidance will be applied. Default: blurry,
-                        cropped, ugly
-  --num_validation_images NUM_VALIDATION_IMAGES
-                        Number of images that should be generated during
-                        validation with `validation_prompt`.
-  --validation_disable  Enable to completely disable the generation of
-                        validation images.
-  --validation_steps VALIDATION_STEPS
-                        Run validation every X steps. Validation consists of
-                        running the prompt `args.validation_prompt` multiple
-                        times: `args.num_validation_images` and logging the
-                        images.
-  --validation_stitch_input_location {left,right}
-                        When set, the input image will be stitched to the left
-                        of the generated image during validation. This is
-                        useful for img2img models, such as DeepFloyd Stage II,
-                        where the input image is used as a reference.
-  --eval_steps_interval EVAL_STEPS_INTERVAL
-                        When set, the model will be evaluated every X steps.
-                        This is useful for monitoring the model's progress
-                        during training, but it requires an eval set
-                        configured in your dataloader.
-  --eval_timesteps EVAL_TIMESTEPS
-                        Defines how many timesteps to sample during eval. You
-                        can emulate inference by setting this to the value of
-                        --validation_num_inference_steps.
-  --num_eval_images NUM_EVAL_IMAGES
-                        If possible, this many eval images will be selected
-                        from each dataset. This is used when training super-
-                        resolution models such as DeepFloyd Stage II, which
-                        will upscale input images from the training set during
-                        validation. If using --eval_steps_interval, this will
-                        be the number of batches sampled for loss
-                        calculations.
-  --eval_dataset_id EVAL_DATASET_ID
-                        When provided, only this dataset's images will be used
-                        as the eval set, to keep the training and eval images
-                        split. This option only applies for img2img
-                        validations, not validation loss calculations.
-  --validation_num_inference_steps VALIDATION_NUM_INFERENCE_STEPS
-                        The default scheduler, DDIM, benefits from more steps.
-                        UniPC can do well with just 10-15. For more speed
-                        during validations, reduce this value. For better
-                        quality, increase it. For model distilation, you will
-                        likely want to keep this low.
-  --validation_num_video_frames VALIDATION_NUM_VIDEO_FRAMES
-                        When this is set, you can reduce the number of frames
-                        from the default model value (but not go beyond that).
-  --validation_resolution VALIDATION_RESOLUTION
-                        Square resolution images will be output at this
-                        resolution (256x256).
-  --validation_noise_scheduler {ddim,ddpm,euler,euler-a,unipc,dpm++}
-                        When validating the model at inference time, a
-                        different scheduler may be chosen. UniPC can offer
-                        better speed, and Euler A can put up with
-                        instabilities a bit better. For zero-terminal SNR
-                        models, DDIM is the best choice. Choices: ['ddim',
-                        'ddpm', 'euler', 'euler-a', 'unipc', 'dpm++'],
-                        Default: None (use the model default)
-  --validation_disable_unconditional
-                        When set, the validation pipeline will not generate
-                        unconditional samples. This is useful to speed up
-                        validations with a single prompt on slower systems, or
-                        if you are not interested in unconditional space
-                        generations.
-  --enable_watermark    The SDXL 0.9 and 1.0 licenses both require a watermark
-                        be used to identify any images created to be shared.
-                        Since the images created during validation typically
-                        are not shared, and we want the most accurate results,
-                        this watermarker is disabled by default. If you are
-                        sharing the validation images, it is up to you to
-                        ensure that you are complying with the license,
-                        whether that is through this watermarker, or another.
-  --mixed_precision {bf16,fp16,no}
-                        SimpleTuner only supports bf16 training. Bf16 requires
-                        PyTorch >= 1.10. on an Nvidia Ampere or later GPU, and
-                        PyTorch 2.3 or newer for Apple Silicon. Default to the
-                        value of accelerate config of the current system or
-                        the flag passed with the `accelerate.launch` command.
-                        Use this argument to override the accelerate config.
-                        fp16 is offered as an experimental option, but is not
-                        recommended as it is less-tested and you will likely
-                        encounter errors.
-  --gradient_precision {unmodified,fp32}
-                        One of the hallmark discoveries of the Llama 3.1 paper
-                        is numeric instability when calculating gradients in
-                        bf16 precision. The default behaviour when gradient
-                        accumulation steps are enabled is now to use fp32
-                        gradients, which is slower, but provides more accurate
-                        updates.
-  --quantize_via {cpu,accelerator}
-                        When quantising the model, the quantisation process
-                        can be done on the CPU or the accelerator. When done
-                        on the accelerator (default), slightly more VRAM is
-                        required, but the process completes in milliseconds.
-                        When done on the CPU, the process may take upwards of
-                        60 seconds, but can complete without OOM on 16G cards.
-  --base_model_precision {no_change,int8-quanto,int4-quanto,int2-quanto,int8-torchao,nf4-bnb,fp8-quanto,fp8uz-quanto,fp8-torchao}
-                        When training a LoRA, you might want to quantise the
-                        base model to a lower precision to save more VRAM. The
-                        default value, 'no_change', does not quantise any
-                        weights. Using 'fp4-bnb' or 'fp8-bnb' will require
-                        Bits n Bytes for quantisation (NVIDIA, maybe AMD).
-                        Using 'fp8-quanto' will require Quanto for
-                        quantisation (Apple Silicon, NVIDIA, AMD).
-  --quantize_activations
-                        (EXPERIMENTAL) This option is currently unsupported,
-                        and exists solely for development purposes.
-  --base_model_default_dtype {bf16,fp32}
-                        Unlike --mixed_precision, this value applies
-                        specifically for the default weights of your quantised
-                        base model. When quantised, not every parameter can or
-                        should be quantised down to the target precision. By
-                        default, we use bf16 weights for the base model - but
-                        this can be changed to fp32 to enable the use of other
-                        optimizers than adamw_bf16. However, this uses
-                        marginally more memory, and may not be necessary for
-                        your use case.
-  --text_encoder_1_precision {no_change,int8-quanto,int4-quanto,int2-quanto,int8-torchao,nf4-bnb,fp8-quanto,fp8uz-quanto,fp8-torchao}
-                        When training a LoRA, you might want to quantise text
-                        encoder 1 to a lower precision to save more VRAM. The
-                        default value is to follow base_model_precision
-                        (no_change). Using 'fp4-bnb' or 'fp8-bnb' will require
-                        Bits n Bytes for quantisation (NVIDIA, maybe AMD).
-                        Using 'fp8-quanto' will require Quanto for
-                        quantisation (Apple Silicon, NVIDIA, AMD).
-  --text_encoder_2_precision {no_change,int8-quanto,int4-quanto,int2-quanto,int8-torchao,nf4-bnb,fp8-quanto,fp8uz-quanto,fp8-torchao}
-                        When training a LoRA, you might want to quantise text
-                        encoder 2 to a lower precision to save more VRAM. The
-                        default value is to follow base_model_precision
-                        (no_change). Using 'fp4-bnb' or 'fp8-bnb' will require
-                        Bits n Bytes for quantisation (NVIDIA, maybe AMD).
-                        Using 'fp8-quanto' will require Quanto for
-                        quantisation (Apple Silicon, NVIDIA, AMD).
-  --text_encoder_3_precision {no_change,int8-quanto,int4-quanto,int2-quanto,int8-torchao,nf4-bnb,fp8-quanto,fp8uz-quanto,fp8-torchao}
-                        When training a LoRA, you might want to quantise text
-                        encoder 3 to a lower precision to save more VRAM. The
-                        default value is to follow base_model_precision
-                        (no_change). Using 'fp4-bnb' or 'fp8-bnb' will require
-                        Bits n Bytes for quantisation (NVIDIA, maybe AMD).
-                        Using 'fp8-quanto' will require Quanto for
-                        quantisation (Apple Silicon, NVIDIA, AMD).
-  --text_encoder_4_precision {no_change,int8-quanto,int4-quanto,int2-quanto,int8-torchao,nf4-bnb,fp8-quanto,fp8uz-quanto,fp8-torchao}
-                        When training a LoRA, you might want to quantise text
-                        encoder 4 to a lower precision to save more VRAM. The
-                        default value is to follow base_model_precision
-                        (no_change). Using 'fp4-bnb' or 'fp8-bnb' will require
-                        Bits n Bytes for quantisation (NVIDIA, maybe AMD).
-                        Using 'fp8-quanto' will require Quanto for
-                        quantisation (Apple Silicon, NVIDIA, AMD).
-  --local_rank LOCAL_RANK
-                        For distributed training: local_rank
-  --fuse_qkv_projections
-                        QKV projections can be fused into a single linear
-                        layer. This can save memory and speed up training, but
-                        may not work with all models. If you encounter issues,
-                        disable this option. It is considered experimental.
-  --attention_mechanism {diffusers,xformers,sageattention,sageattention-int8-fp16-triton,sageattention-int8-fp16-cuda,sageattention-int8-fp8-cuda}
-                        On NVIDIA CUDA devices, alternative flash attention
-                        implementations are offered, with the default being
-                        native pytorch SDPA. SageAttention has multiple
-                        backends to select from. The recommended value,
-                        'sageattention', guesses what would be the 'best'
-                        option for SageAttention on your hardware (usually
-                        this is the int8-fp16-cuda backend). However, manually
-                        setting this value to int8-fp16-triton may provide
-                        better averages for per-step training and inference
-                        performance while the cuda backend may provide the
-                        highest maximum speed (with also a lower minimum
-                        speed). NOTE: SageAttention training quality has not
-                        been validated.
-  --sageattention_usage {training,inference,training+inference}
-                        SageAttention breaks gradient tracking through the
-                        backward pass, leading to untrained QKV layers. This
-                        can result in substantial problems for training, so it
-                        is recommended to use SageAttention only for inference
-                        (default behaviour). If you are confident in your
-                        training setup or do not wish to train QKV layers, you
-                        may use 'training' to enable SageAttention for
-                        training.
-  --set_grads_to_none   Save more memory by using setting grads to None
-                        instead of zero. Be aware, that this changes certain
-                        behaviors, so disable this argument if it causes any
-                        problems. More info: https://pytorch.org/docs/stable/g
-                        enerated/torch.optim.Optimizer.zero_grad.html
-  --noise_offset NOISE_OFFSET
-                        The scale of noise offset. Default: 0.1
-  --noise_offset_probability NOISE_OFFSET_PROBABILITY
-                        When training with --offset_noise, the value of
-                        --noise_offset will only be applied probabilistically.
-                        The default behaviour is for offset noise (if enabled)
-                        to be applied 25 percent of the time.
-  --masked_loss_probability MASKED_LOSS_PROBABILITY
-  --validation_guidance VALIDATION_GUIDANCE
-                        CFG value for validation images. Default: 7.5
-  --validation_guidance_real VALIDATION_GUIDANCE_REAL
-                        Use real CFG sampling for distilled models. Default:
-                        1.0 (no CFG)
-  --validation_no_cfg_until_timestep VALIDATION_NO_CFG_UNTIL_TIMESTEP
-                        When using real CFG sampling for Flux validation
-                        images, skip doing CFG on these timesteps. Default: 2
-  --validation_guidance_rescale VALIDATION_GUIDANCE_RESCALE
-                        CFG rescale value for validation images. Default: 0.0,
-                        max 1.0
-  --validation_randomize
-                        If supplied, validations will be random, ignoring any
-                        seeds.
-  --validation_seed VALIDATION_SEED
-                        If not supplied, the value for --seed will be used. If
-                        neither those nor --validation_randomize are supplied,
-                        a seed of zero is used.
-  --fully_unload_text_encoder
-                        If set, will fully unload the text_encoder from memory
-                        when not in use. This currently has the side effect of
-                        crashing validations, but it is useful for initiating
-                        VAE caching on GPUs that would otherwise be too small.
-  --freeze_encoder_before FREEZE_ENCODER_BEFORE
-                        When using 'before' strategy, we will freeze layers
-                        earlier than this.
-  --freeze_encoder_after FREEZE_ENCODER_AFTER
-                        When using 'after' strategy, we will freeze layers
-                        later than this.
-  --freeze_encoder_strategy FREEZE_ENCODER_STRATEGY
-                        When freezing the text_encoder, we can use the
-                        'before', 'between', or 'after' strategy. The
-                        'between' strategy will freeze layers between those
-                        two values, leaving the outer layers unfrozen. The
-                        default strategy is to freeze all layers from 17 up.
-                        This can be helpful when fine-tuning Stable Diffusion
-                        2.1 on a new style.
-  --layer_freeze_strategy {none,bitfit}
-                        When freezing parameters, we can use the 'none' or
-                        'bitfit' strategy. The 'bitfit' strategy will freeze
-                        all weights, and leave bias in a trainable state. The
-                        default strategy is to leave all parameters in a
-                        trainable state. Freezing the weights can improve
-                        convergence for finetuning. Using bitfit only
-                        moderately reduces VRAM consumption, but substantially
-                        reduces the count of trainable parameters.
-  --unet_attention_slice
-                        If set, will use attention slicing for the SDXL UNet.
-                        This is an experimental feature and is not recommended
-                        for general use. SD 2.x makes use of attention slicing
-                        on Apple MPS platform to avoid a NDArray size crash,
-                        but SDXL does not seem to require attention slicing on
-                        MPS. If memory constrained, try enabling it anyway.
-  --print_filenames     If any image files are stopping the process eg. due to
-                        corruption or truncation, this will help identify
-                        which is at fault.
-  --print_sampler_statistics
-                        If provided, will print statistics about the dataset
-                        sampler. This is useful for debugging. The default
-                        behaviour is to not print sampler statistics.
-  --metadata_update_interval METADATA_UPDATE_INTERVAL
-                        When generating the aspect bucket indicies, we want to
-                        save it every X seconds. The default is to save it
-                        every 1 hour, such that progress is not lost on
-                        clusters where runtime is limited to 6-hour increments
-                        (e.g. the JUWELS Supercomputer). The minimum value is
-                        60 seconds.
-  --debug_aspect_buckets
-                        If set, will print excessive debugging for aspect
-                        bucket operations.
-  --debug_dataset_loader
-                        If set, will print excessive debugging for data loader
-                        operations.
-  --freeze_encoder FREEZE_ENCODER
-                        Whether or not to freeze the text_encoder. The default
-                        is true.
-  --save_text_encoder   If set, will save the text_encoder after training.
-                        This is useful if you're using --push_to_hub so that
-                        the final pipeline contains all necessary components
-                        to run.
-  --text_encoder_limit TEXT_ENCODER_LIMIT
-                        When training the text_encoder, we want to limit how
-                        long it trains for to avoid catastrophic loss.
-  --prepend_instance_prompt
-                        When determining the captions from the filename,
-                        prepend the instance prompt as an enforced keyword.
-  --only_instance_prompt
-                        Use the instance prompt instead of the caption from
-                        filename.
-  --data_aesthetic_score DATA_AESTHETIC_SCORE
-                        Since currently we do not calculate aesthetic scores
-                        for data, we will statically set it to one value. This
-                        is only used by the SDXL Refiner.
-  --sdxl_refiner_uses_full_range
-                        If set, the SDXL Refiner will use the full range of
-                        the model, rather than the design value of 20 percent.
-                        This is useful for training models that will be used
-                        for inference from end-to-end of the noise schedule.
-                        You may use this for example, to turn the SDXL refiner
-                        into a full text-to-image model.
-  --caption_dropout_probability CAPTION_DROPOUT_PROBABILITY
-                        Caption dropout will randomly drop captions and, for
-                        SDXL, size conditioning inputs based on this
-                        probability. When set to a value of 0.1, it will drop
-                        approximately 10 percent of the inputs. Maximum
-                        recommended value is probably less than 0.5, or 50
-                        percent of the inputs. Maximum technical value is 1.0.
-                        The default is to use zero caption dropout, though for
-                        better generalisation, a value of 0.1 is recommended.
-  --delete_unwanted_images
-                        If set, will delete images that are not of a minimum
-                        size to save on disk space for large training runs.
-                        Default behaviour: Unset, remove images from bucket
-                        only.
-  --delete_problematic_images
-                        If set, any images that error out during load will be
-                        removed from the underlying storage medium. This is
-                        useful to prevent repeatedly attempting to cache bad
-                        files on a cloud bucket.
-  --disable_bucket_pruning
-                        When training on very small datasets, you might not
-                        care that the batch sizes will outpace your image
-                        count. Setting this option will prevent SimpleTuner
-                        from deleting your bucket lists that do not meet the
-                        minimum image count requirements. Use at your own
-                        risk, it may end up throwing off your statistics or
-                        epoch tracking.
-  --offset_noise        Fine-tuning against a modified noise See:
-                        https://www.crosslabs.org//blog/diffusion-with-offset-
-                        noise for more information.
-  --input_perturbation INPUT_PERTURBATION
-                        Add additional noise only to the inputs fed to the
-                        model during training. This will make the training
-                        converge faster. A value of 0.1 is suggested if you
-                        want to enable this. Input perturbation seems to also
-                        work with flow-matching (e.g. SD3 and Flux).
-  --input_perturbation_steps INPUT_PERTURBATION_STEPS
-                        Only apply input perturbation over the first N steps
-                        with linear decay. This should prevent artifacts from
-                        showing up in longer training runs.
-  --lr_end LR_END       A polynomial learning rate will end up at this value
-                        after the specified number of warmup steps. A sine or
-                        cosine wave will use this value as its lower bound for
-                        the learning rate.
-  --i_know_what_i_am_doing
-                        This flag allows you to override some safety checks.
-                        It's not recommended to use this unless you are
-                        developing the platform. Generally speaking, issue
-                        reports submitted with this flag enabled will go to
-                        the bottom of the queue.
-  --accelerator_cache_clear_interval ACCELERATOR_CACHE_CLEAR_INTERVAL
-                        Clear the cache from VRAM every X steps. This can help
-                        prevent memory leaks, but may slow down training.
+[fill in]
 ```