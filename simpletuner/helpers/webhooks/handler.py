--- conflicted
+++ resolved
@@ -135,14 +135,8 @@
         elif self.webhook_type == "raw":
             # Prepare raw data payload for direct POST
             if raw_request:
-<<<<<<< HEAD
                 # If already fully formed JSON or dict, sanitize for safe JSON encoding first
                 data = self._sanitize_for_json(message)
-=======
-                # If already fully formed JSON or dict, just send raw
-                # Assure all values are JSON-serializable
-                data = json.loads(json.dumps(message, default=repr))
->>>>>>> 62363945
                 files = None
             else:
                 # Convert images to base64 for a generic "raw" JSON
