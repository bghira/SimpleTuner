import logging
import os
import random
import threading
from functools import partial
from typing import Dict, Optional

import torch
from diffusers import AutoencoderKLWan, WanImageToVideoPipeline
from torchvision import transforms
from transformers import CLIPImageProcessor, CLIPVisionModel, T5TokenizerFast, UMT5EncoderModel

from simpletuner.helpers.models.common import (
    ModelTypes,
    PipelineConditioningImageEmbedder,
    PipelineTypes,
    PredictionTypes,
    VideoModelFoundation,
    VideoToTensor,
)
from simpletuner.helpers.models.tae.types import VideoTAESpec
from simpletuner.helpers.models.wan.pipeline import WanPipeline
from simpletuner.helpers.models.wan.transformer import WanTransformer3DModel

logger = logging.getLogger(__name__)
from torch.nn import functional as F

from simpletuner.helpers.training.multi_process import should_log
from simpletuner.helpers.training.tread import TREADRouter
from simpletuner.helpers.training.wrappers import unwrap_model as accelerator_unwrap_model

if should_log():
    logger.setLevel(os.environ.get("SIMPLETUNER_LOG_LEVEL", "INFO"))
else:
    logger.setLevel("ERROR")


def time_text_monkeypatch(
    self,
    timestep: torch.Tensor,
    encoder_hidden_states,
    encoder_hidden_states_image=None,
    timestep_seq_len=None,
):
    timestep = self.timesteps_proj(timestep)
    if timestep_seq_len is not None:
        timestep = timestep.unflatten(0, (encoder_hidden_states.shape[0], timestep_seq_len))

    time_embedder_dtype = next(iter(self.time_embedder.parameters())).dtype
    if timestep.dtype != time_embedder_dtype and time_embedder_dtype != torch.int8:
        timestep = timestep.to(time_embedder_dtype)
    temb = self.time_embedder(timestep).type_as(encoder_hidden_states)
    timestep_proj = self.time_proj(self.act_fn(temb))

    encoder_hidden_states = self.text_embedder(encoder_hidden_states)
    if encoder_hidden_states_image is not None:
        encoder_hidden_states_image = self.image_embedder(encoder_hidden_states_image)

    return temb, timestep_proj, encoder_hidden_states, encoder_hidden_states_image


@torch.no_grad()
def add_first_frame_conditioning(
    latent_model_input: torch.Tensor,
    first_frame: torch.Tensor,
    vae: AutoencoderKLWan,
):
    """
    Adds first-frame conditioning for Wan 2.1-style I2V models by concatenating
    the encoded conditioning latents and mask alongside the noisy latents.
    """
    device = latent_model_input.device
    dtype = latent_model_input.dtype
    vae_scale_factor_temporal = 2 ** sum(getattr(vae, "temperal_downsample", []))

    _, _, num_latent_frames, latent_height, latent_width = latent_model_input.shape
    num_frames = (num_latent_frames - 1) * 4 + 1

    if first_frame.ndim == 3:
        first_frame = first_frame.unsqueeze(0)
    if first_frame.shape[0] != latent_model_input.shape[0]:
        first_frame = first_frame.expand(latent_model_input.shape[0], -1, -1, -1)

    vae_scale_factor = vae.config.scale_factor_spatial
    first_frame = torch.nn.functional.interpolate(
        first_frame,
        size=(
            latent_model_input.shape[3] * vae_scale_factor,
            latent_model_input.shape[4] * vae_scale_factor,
        ),
        mode="bilinear",
        align_corners=False,
    )
    first_frame = first_frame.unsqueeze(2)

    zero_frame = torch.zeros_like(first_frame)
    video_condition = torch.cat(
        [first_frame, *[zero_frame for _ in range(num_frames - 1)]],
        dim=2,
    )

    latent_condition = vae.encode(video_condition.to(device=device, dtype=dtype)).latent_dist.sample()
    latent_condition = latent_condition.to(device=device, dtype=dtype)

    latents_mean = torch.tensor(vae.config.latents_mean).view(1, vae.config.z_dim, 1, 1, 1).to(device=device, dtype=dtype)
    latents_std = 1.0 / torch.tensor(vae.config.latents_std).view(1, vae.config.z_dim, 1, 1, 1).to(
        device=device, dtype=dtype
    )
    latent_condition = (latent_condition - latents_mean) * latents_std

    mask_lat_size = torch.ones(
        latent_model_input.shape[0],
        1,
        num_frames,
        latent_height,
        latent_width,
        device=device,
        dtype=dtype,
    )
    mask_lat_size[:, :, list(range(1, num_frames))] = 0
    first_frame_mask = mask_lat_size[:, :, 0:1]
    first_frame_mask = torch.repeat_interleave(first_frame_mask, dim=2, repeats=vae_scale_factor_temporal)
    mask_lat_size = torch.concat([first_frame_mask, mask_lat_size[:, :, 1:, :]], dim=2)
    mask_lat_size = mask_lat_size.view(
        latent_model_input.shape[0],
        -1,
        vae_scale_factor_temporal,
        latent_height,
        latent_width,
    )
    mask_lat_size = mask_lat_size.transpose(1, 2)

    first_frame_condition = torch.concat([mask_lat_size, latent_condition], dim=1)
    conditioned_latent = torch.cat([latent_model_input, first_frame_condition], dim=1)

    return conditioned_latent


@torch.no_grad()
def add_first_frame_conditioning_v22(
    latent_model_input: torch.Tensor,
    first_frame: torch.Tensor,
    vae: AutoencoderKLWan,
    last_frame: Optional[torch.Tensor] = None,
):
    """
    Adds first (and optional last) frame conditioning for Wan 2.2-style models that
    overwrite latent time steps rather than concatenating additional channels.
    """
    device = latent_model_input.device
    dtype = latent_model_input.dtype
    bs, _, T, H, W = latent_model_input.shape
    scale = vae.config.scale_factor_spatial
    target_h = H * scale
    target_w = W * scale

    if first_frame.ndim == 3:
        first_frame = first_frame.unsqueeze(0)
    if first_frame.shape[0] != bs:
        first_frame = first_frame.expand(bs, -1, -1, -1)

    first_frame_up = torch.nn.functional.interpolate(
        first_frame,
        size=(target_h, target_w),
        mode="bilinear",
        align_corners=False,
    ).unsqueeze(2)
    encoded = vae.encode(first_frame_up.to(device=device, dtype=dtype)).latent_dist.sample().to(dtype)

    mean = torch.tensor(vae.config.latents_mean).view(1, -1, 1, 1, 1).to(device=device, dtype=dtype)
    std = 1.0 / torch.tensor(vae.config.latents_std).view(1, -1, 1, 1, 1).to(device=device, dtype=dtype)
    encoded = (encoded - mean) * std

    latent = latent_model_input.clone()
    latent[:, :, : encoded.shape[2]] = encoded

    mask = torch.ones(bs, 1, T, H, W, device=device, dtype=dtype)
    mask[:, :, : encoded.shape[2]] = 0.0

    if last_frame is not None:
        if last_frame.ndim == 3:
            last_frame = last_frame.unsqueeze(0)
        if last_frame.shape[0] != bs:
            last_frame = last_frame.expand(bs, -1, -1, -1)
        last_frame_up = torch.nn.functional.interpolate(
            last_frame,
            size=(target_h, target_w),
            mode="bilinear",
            align_corners=False,
        ).unsqueeze(2)
        last_encoded = vae.encode(last_frame_up.to(device=device, dtype=dtype)).latent_dist.sample().to(dtype)
        last_encoded = (last_encoded - mean) * std
        latent[:, :, -last_encoded.shape[2] :] = last_encoded
        mask[:, :, -last_encoded.shape[2] :] = 0.0

    return latent, mask


class Wan(VideoModelFoundation):
    NAME = "Wan"
    MODEL_DESCRIPTION = "Video generation model (text-to-video)"
    ENABLED_IN_WIZARD = True
    PREDICTION_TYPE = PredictionTypes.FLOW_MATCHING
    MODEL_TYPE = ModelTypes.TRANSFORMER
    AUTOENCODER_CLASS = AutoencoderKLWan
    LATENT_CHANNEL_COUNT = 16
    _TAE_SPEC_21 = VideoTAESpec(filename="taew2_1.pth", description="Wan 2.1 / 2.2 14B VAE")
    _TAE_SPEC_22 = VideoTAESpec(filename="taew2_2.pth", description="Wan 2.2 5B VAE", patch_size=2, latent_channels=48)
    DEFAULT_NOISE_SCHEDULER = "unipc"
    # The safe diffusers default value for LoRA training targets.
    DEFAULT_LORA_TARGET = ["to_k", "to_q", "to_v", "to_out.0"]
    # Only training the Attention blocks by default.
    DEFAULT_LYCORIS_TARGET = ["Attention"]

    MODEL_CLASS = WanTransformer3DModel
    MODEL_SUBFOLDER = "transformer"
    PIPELINE_CLASSES = {
        PipelineTypes.TEXT2IMG: WanPipeline,
        PipelineTypes.IMG2VIDEO: WanImageToVideoPipeline,
        # PipelineTypes.IMG2IMG: None,
        # PipelineTypes.CONTROLNET: None,
    }

    # The default model flavor to use when none is specified.
    DEFAULT_MODEL_FLAVOUR = "t2v-480p-1.3b-2.1"
    HUGGINGFACE_PATHS = {
        "t2v-480p-1.3b-2.1": "Wan-AI/Wan2.1-T2V-1.3B-Diffusers",
        "t2v-480p-14b-2.1": "Wan-AI/Wan2.1-T2V-14B-Diffusers",
        "i2v-14b-2.1": "Wan-AI/Wan2.1-I2V-14B-480P-Diffusers",
        "i2v-14b-2.1-720p": "Wan-AI/Wan2.1-I2V-14B-720P-Diffusers",
        "i2v-14b-2.2-high": "Wan-AI/Wan2.2-I2V-A14B-Diffusers",
        "i2v-14b-2.2-low": "Wan-AI/Wan2.2-I2V-A14B-Diffusers",
        "flf2v-14b-2.1": "Wan-AI/Wan2.1-FLF2V-14B-720P-diffusers",
        "vace-1.3b-2.1": "Wan-AI/Wan2.1-VACE-1.3B-diffusers",
        "vace-14b-2.1": "Wan-AI/Wan2.1-VACE-14B-diffusers",
        "ti2v-5b-2.2": "Wan-AI/Wan2.2-TI2V-5B-Diffusers",
        # "i2v-480p-14b-2.1": "Wan-AI/Wan2.1-I2V-14B-480P-Diffusers",
        # "i2v-720p-14b-2.1": "Wan-AI/Wan2.1-I2V-14B-720P-Diffusers",
    }
    MODEL_LICENSE = "apache-2.0"

    WAN_STAGE_OVERRIDES: Dict[str, Dict[str, object]] = {
        "i2v-14b-2.2-high": {
            "trained_stage": "high",
            "stage_subfolder": "transformer_2",
            "other_stage_subfolder": "transformer",
            "flow_shift": 5.0,
            "sample_steps": 40,
            "boundary_ratio": 0.90,
            "guidance": {"high": 3.5, "low": 3.5},
        },
        "i2v-14b-2.2-low": {
            "trained_stage": "low",
            "stage_subfolder": "transformer",
            "other_stage_subfolder": "transformer_2",
            "flow_shift": 5.0,
            "sample_steps": 40,
            "boundary_ratio": 0.90,
            "guidance": {"high": 3.5, "low": 3.5},
        },
        "flf2v-14b-2.2-high": {
            "trained_stage": "high",
            "stage_subfolder": "transformer_2",
            "other_stage_subfolder": "transformer",
            "flow_shift": 5.0,
            "sample_steps": 40,
            "boundary_ratio": 0.90,
            "guidance": {"high": 3.5, "low": 3.5},
        },
        "flf2v-14b-2.2-low": {
            "trained_stage": "low",
            "stage_subfolder": "transformer",
            "other_stage_subfolder": "transformer_2",
            "flow_shift": 5.0,
            "sample_steps": 40,
            "boundary_ratio": 0.90,
            "guidance": {"high": 3.5, "low": 3.5},
        },
    }

    TEXT_ENCODER_CONFIGURATION = {
        "text_encoder": {
            "name": "UMT5",
            "tokenizer": T5TokenizerFast,
            "subfolder": "text_encoder",
            "tokenizer_subfolder": "tokenizer",
            "model": UMT5EncoderModel,
        },
    }

    I2V_FLAVOURS = frozenset(
        {
            "i2v-14b-2.1",
            "i2v-14b-2.1-720p",
            "i2v-14b-2.2-high",
            "i2v-14b-2.2-low",
        }
    )
    I2V_CLIP_CONDITIONED_FLAVOURS = frozenset(
        {
            "i2v-14b-2.1",
            "i2v-14b-2.1-720p",
        }
    )
    FLF2V_FLAVOURS = frozenset(
        {
            "flf2v-14b-2.1",
            "flf2v-14b-2.2-high",
            "flf2v-14b-2.2-low",
        }
    )
    TI2V_FLAVOURS = frozenset(
        {
            "ti2v-5b-2.2",
        }
    )
    EXPAND_TIMESTEP_FLAVOURS = frozenset(
        {
            "ti2v-5b-2.2",
        }
    )
    STRICT_I2V_FLAVOURS = tuple(sorted((I2V_FLAVOURS | FLF2V_FLAVOURS)))

<<<<<<< HEAD
    def get_validation_preview_spec(self):
        flavour = getattr(self.config, "model_flavour", self.DEFAULT_MODEL_FLAVOUR) or ""
        if "5b" in str(flavour).lower():
            return self._TAE_SPEC_22
        return self._TAE_SPEC_21
=======
    @classmethod
    def supports_chunked_feed_forward(cls) -> bool:
        return True

    def enable_chunked_feed_forward(self, *, chunk_size: Optional[int] = None, chunk_dim: Optional[int] = None) -> None:
        transformer = self.unwrap_model(self.model)
        if transformer is None or not hasattr(transformer, "set_chunk_feed_forward"):
            raise RuntimeError("Wan transformer is not available for feed-forward chunking.")

        if chunk_size is None:
            transformer.set_chunk_feed_forward(None, chunk_dim)
            logger.info("Wan feed-forward chunking enabled (auto mode).")
            return

        chunk_value = int(chunk_size)
        if chunk_value <= 0:
            transformer.set_chunk_feed_forward(None, chunk_dim)
            logger.info("Wan feed-forward chunking enabled (auto mode).")
            return

        normalized_dim = chunk_dim if chunk_dim is not None else 0
        transformer.set_chunk_feed_forward(chunk_value, normalized_dim)
        logger.info("Wan feed-forward chunking enabled (chunk_size=%s, chunk_dim=%s).", chunk_value, normalized_dim)
>>>>>>> 49a5fe1e

    def __init__(self, config, accelerator):
        super().__init__(config, accelerator)
        self._wan_cached_stage_modules: Dict[str, WanTransformer3DModel] = {}
        self._conditioning_image_embedder = None
        self._wan_logged_missing_img_encoder = False
        self._wan_vae_patch_lock = threading.Lock()
        self._wan_warned_missing_i2v_conditioning = False
        if not hasattr(self.config, "wan_force_2_1_time_embedding"):
            self.config.wan_force_2_1_time_embedding = False
        self._wan_expand_timesteps = False

    def requires_conditioning_image_embeds(self) -> bool:
        if not self._is_i2v_like_flavour():
            return False

        if not self._wan_transformers_require_image_conditioning():
            return False

        pipeline = self.pipelines.get(PipelineTypes.IMG2VIDEO)
        if pipeline is not None:
            if getattr(pipeline, "image_encoder", None) is None:
                if not self._wan_logged_missing_img_encoder:
                    logger.info(
                        "Wan flavour %s IMG2VIDEO pipeline missing image encoder; loading conditioning components separately.",
                        getattr(self.config, "model_flavour", "<unknown>"),
                    )
                    self._wan_logged_missing_img_encoder = True
            elif self._wan_logged_missing_img_encoder:
                self._wan_logged_missing_img_encoder = False

        return True

    def _current_flavour(self) -> str:
        flavour = getattr(self.config, "model_flavour", None)
        return str(flavour or "")

    def _flavour_in(self, collection) -> bool:
        return self._current_flavour() in collection

    def requires_conditioning_validation_inputs(self) -> bool:
        return self._flavour_in(self.I2V_FLAVOURS | self.FLF2V_FLAVOURS | self.TI2V_FLAVOURS)

    def requires_validation_i2v_samples(self) -> bool:
        return self._flavour_in(self.I2V_FLAVOURS)

    def prepare_batch_conditions(self, batch: dict, state: dict) -> dict:
        original_pixels = batch.get("conditioning_pixel_values")
        if isinstance(original_pixels, list) and len(original_pixels) > 0:
            batch["_wan_conditioning_pixel_values_list"] = original_pixels
        else:
            batch["_wan_conditioning_pixel_values_list"] = None

        batch = super().prepare_batch_conditions(batch, state)

        pixel_list = batch.pop("_wan_conditioning_pixel_values_list", None)
        if pixel_list:
            batch["conditioning_pixel_values_multi"] = [
                tensor.to(device=self.accelerator.device) if hasattr(tensor, "to") else tensor for tensor in pixel_list
            ]
        else:
            batch["conditioning_pixel_values_multi"] = None
        return batch

    def _is_i2v_like_flavour(self) -> bool:
        return self._flavour_in(self.I2V_FLAVOURS | self.FLF2V_FLAVOURS | self.TI2V_FLAVOURS)

    def _uses_last_frame_conditioning(self) -> bool:
        return self._flavour_in(self.FLF2V_FLAVOURS)

    def _module_requires_image_conditioning(self, module: Optional[torch.nn.Module]) -> bool:
        if module is None:
            return False
        config = getattr(module, "config", None)
        if config is None:
            try:
                unwrapped = accelerator_unwrap_model(self.accelerator, module)
            except Exception:  # pragma: no cover - defensive guard
                unwrapped = module
            config = getattr(unwrapped, "config", None)
        if config is None:
            return False
        image_dim = getattr(config, "image_dim", None)
        return image_dim is not None and image_dim != 0

    def _wan_transformers_require_image_conditioning(self) -> bool:
        if getattr(self.config, "wan_disable_conditioning_image_embeds", False):
            return False

        if getattr(self.config, "wan_force_conditioning_image_embeds", False):
            return True

        model = getattr(self, "model", None)
        if model is not None and self._module_requires_image_conditioning(model):
            return True

        for cached in self._wan_cached_stage_modules.values():
            if self._module_requires_image_conditioning(cached):
                return True

        pipeline = self.pipelines.get(PipelineTypes.IMG2VIDEO)
        if pipeline is not None:
            if self._module_requires_image_conditioning(getattr(pipeline, "transformer", None)):
                return True
            if self._module_requires_image_conditioning(getattr(pipeline, "transformer_2", None)):
                return True

        flavour = self._current_flavour()
        return flavour in self.I2V_CLIP_CONDITIONED_FLAVOURS

    def _extract_conditioning_frames(self, prepared_batch):
        multi = prepared_batch.get("conditioning_pixel_values_multi")
        first_frame = None
        last_frame = None
        if multi:
            first_frame = multi[0]
            if self._uses_last_frame_conditioning() and len(multi) > 1:
                last_frame = multi[-1]
        else:
            candidate = prepared_batch.get("conditioning_pixel_values")
            if torch.is_tensor(candidate):
                first_frame = candidate
        return first_frame, last_frame

    def _mask_to_force_keep(self, mask: torch.Tensor) -> Optional[torch.Tensor]:
        transformer = self.unwrap_model(self.model) if getattr(self, "model", None) is not None else None
        if transformer is None or not hasattr(transformer, "config"):
            return None
        patch_size = getattr(transformer.config, "patch_size", (1, 2, 2))
        t_step = max(int(patch_size[0]), 1)
        h_step = max(int(patch_size[1]), 1)
        w_step = max(int(patch_size[2]), 1)
        mask_tokens = mask[:, :, ::t_step, ::h_step, ::w_step]
        mask_tokens = mask_tokens.squeeze(1)
        force_keep = mask_tokens < 0.5
        return force_keep.flatten(1)

    def _build_expand_timesteps(self, base_timesteps: torch.Tensor, mask: torch.Tensor) -> torch.Tensor:
        transformer = self.unwrap_model(self.model) if getattr(self, "model", None) is not None else None
        if transformer is None or not hasattr(transformer, "config"):
            return base_timesteps
        patch_size = getattr(transformer.config, "patch_size", (1, 2, 2))
        t_step = max(int(patch_size[0]), 1)
        h_step = max(int(patch_size[1]), 1)
        w_step = max(int(patch_size[2]), 1)
        mask_tokens = mask[:, :, ::t_step, ::h_step, ::w_step]
        mask_tokens = mask_tokens.squeeze(1)
        base = base_timesteps.to(mask_tokens.device, dtype=mask_tokens.dtype).view(-1, 1, 1, 1)
        expanded = (mask_tokens * base).flatten(1)
        return expanded.to(device=base_timesteps.device, dtype=base_timesteps.dtype)

    def _wan_prepare_vae_encode_inputs(self, vae, samples: torch.Tensor) -> tuple[torch.Tensor, bool]:
        if not torch.is_tensor(samples) or samples.ndim != 5:
            return samples, False

        vae_config = getattr(vae, "config", None)
        if vae_config is None:
            return samples, False

        patch_size = getattr(vae_config, "patch_size", None)
        if not isinstance(patch_size, int) or patch_size <= 1:
            return samples, False

        in_channels = getattr(vae_config, "in_channels", None)
        if not isinstance(in_channels, int):
            return samples, False

        batch, channels, frames, height, width = samples.shape
        if channels == in_channels:
            return samples, False

        expected_channels = channels * (patch_size**2)
        if expected_channels != in_channels:
            return samples, False

        if height % patch_size != 0 or width % patch_size != 0:
            logger.warning(
                "Unable to patchify VAE inputs: shape (%s, %s) not divisible by patch size %s.",
                height,
                width,
                patch_size,
            )
            return samples, False

        reshaped = samples.contiguous().view(
            batch,
            channels,
            frames,
            height // patch_size,
            patch_size,
            width // patch_size,
            patch_size,
        )
        patched = reshaped.permute(0, 1, 4, 6, 2, 3, 5).contiguous()
        patched = patched.view(batch, expected_channels, frames, height // patch_size, width // patch_size)
        return patched, True

    def _wan_encode_without_internal_patchify(self, vae, samples: torch.Tensor, original_patch_size):
        config = getattr(vae, "config", None)
        if config is None or original_patch_size is None:
            return vae.encode(samples)
        try:
            config.patch_size = None
            return vae.encode(samples)
        finally:
            config.patch_size = original_patch_size

    def encode_with_vae(self, vae, samples):
        patched_samples, disable_internal_patch = self._wan_prepare_vae_encode_inputs(vae, samples)
        if disable_internal_patch:
            original_patch_size = getattr(getattr(vae, "config", None), "patch_size", None)
            lock = getattr(self, "_wan_vae_patch_lock", None)
            if lock is not None:
                with lock:
                    return self._wan_encode_without_internal_patchify(vae, patched_samples, original_patch_size)
            return self._wan_encode_without_internal_patchify(vae, patched_samples, original_patch_size)
        return super().encode_with_vae(vae, patched_samples)

    def _apply_i2v_conditioning_to_kwargs(self, prepared_batch, transformer_kwargs):
        is_i2v_batch = bool(prepared_batch.get("is_i2v_data", False))
        if not (self._is_i2v_like_flavour() or is_i2v_batch):
            return
        first_frame, last_frame = self._extract_conditioning_frames(prepared_batch)
        if first_frame is None:
            if is_i2v_batch and not getattr(self, "_wan_warned_missing_i2v_conditioning", False) and should_log():
                logger.warning(
                    "Wan I2V conditioning data was requested but no conditioning frames were provided. "
                    "Ensure your dataset supplies conditioning images when training I2V flavours."
                )
                self._wan_warned_missing_i2v_conditioning = True
            return
        elif getattr(self, "_wan_warned_missing_i2v_conditioning", False):
            self._wan_warned_missing_i2v_conditioning = False

        latent_tensor = transformer_kwargs.get("hidden_states")
        if latent_tensor is None:
            return

        latent_device = latent_tensor.device
        latent_dtype = latent_tensor.dtype

        vae = self.get_vae()
        if vae is None:
            return
        try:
            vae_param = next(vae.parameters())
            if vae_param.device != latent_device:
                vae.to(latent_device)
        except StopIteration:
            pass

        def _prepare_frame(frame: torch.Tensor) -> torch.Tensor:
            if frame.device != latent_device or frame.dtype != vae.dtype:
                return frame.to(device=latent_device, dtype=vae.dtype)
            return frame

        first_frame_prepared = _prepare_frame(first_frame).detach()
        last_frame_prepared = None
        if self._uses_last_frame_conditioning() and last_frame is not None:
            last_frame_prepared = _prepare_frame(last_frame).detach()

        expand_timesteps = bool(self._wan_expand_timesteps)
        with torch.no_grad():
            if expand_timesteps:
                conditioned_latent, mask = add_first_frame_conditioning_v22(
                    latent_tensor,
                    first_frame_prepared,
                    vae,
                    last_frame=last_frame_prepared,
                )
                transformer_kwargs["hidden_states"] = conditioned_latent.to(dtype=latent_dtype)
                base_timesteps = prepared_batch["timesteps"]
                expanded_timesteps = self._build_expand_timesteps(base_timesteps, mask)
                transformer_kwargs["timestep"] = expanded_timesteps
                force_keep = self._mask_to_force_keep(mask)
                if force_keep is not None:
                    existing = transformer_kwargs.get("force_keep_mask")
                    transformer_kwargs["force_keep_mask"] = force_keep if existing is None else (existing | force_keep)
            else:
                conditioned_latent = add_first_frame_conditioning(
                    latent_tensor,
                    first_frame_prepared,
                    vae,
                )
                transformer_kwargs["hidden_states"] = conditioned_latent.to(dtype=latent_dtype)

    def _get_conditioning_image_embedder(self):
        pipeline = self.pipelines.get(PipelineTypes.IMG2VIDEO)
        if pipeline is None:
            try:
                pipeline = self.get_pipeline(PipelineTypes.IMG2VIDEO)
            except Exception:
                pipeline = None

        if pipeline is None:
            return None

        image_encoder = getattr(pipeline, "image_encoder", None)
        image_processor = getattr(pipeline, "image_processor", None)
        if image_encoder is None or image_processor is None:
            return None

        device = getattr(self.accelerator, "device", torch.device("cpu"))
        weight_dtype = getattr(self.config, "weight_dtype", None)
        return PipelineConditioningImageEmbedder(
            pipeline=pipeline,
            image_encoder=image_encoder,
            image_processor=image_processor,
            device=device,
            weight_dtype=weight_dtype,
        )

    def setup_model_flavour(self):
        super().setup_model_flavour()
        flavour = getattr(self.config, "model_flavour", None) or ""
        self._wan_expand_timesteps = flavour in self.EXPAND_TIMESTEP_FLAVOURS
        setattr(self.config, "wan_expand_timesteps", self._wan_expand_timesteps)
        stage_info = self._wan_stage_info()
        if stage_info is None:
            return

        if getattr(self.config, "pretrained_transformer_model_name_or_path", None) is None:
            self.config.pretrained_transformer_model_name_or_path = self.config.pretrained_model_name_or_path
        self.config.pretrained_transformer_subfolder = stage_info["stage_subfolder"]

        self.config.wan_trained_stage = stage_info["trained_stage"]
        self.config.wan_stage_main_subfolder = stage_info["stage_subfolder"]
        self.config.wan_stage_other_subfolder = stage_info["other_stage_subfolder"]
        self.config.wan_boundary_ratio = stage_info["boundary_ratio"]

        self.config.flow_schedule_shift = stage_info["flow_shift"]
        self.config.validation_num_inference_steps = stage_info["sample_steps"]
        self.config.validation_guidance = stage_info["guidance"][stage_info["trained_stage"]]

        if not hasattr(self.config, "wan_validation_load_other_stage"):
            self.config.wan_validation_load_other_stage = False

    def _wan_stage_info(self) -> Optional[Dict[str, object]]:
        flavour = getattr(self.config, "model_flavour", None)
        return self.WAN_STAGE_OVERRIDES.get(flavour)

    def _apply_time_embedding_override(self, transformer: Optional[WanTransformer3DModel]) -> None:
        if transformer is None:
            return
        target = self.unwrap_model(transformer)
        setter = getattr(target, "set_time_embedding_v2_1", None)
        if callable(setter):
            setter(bool(getattr(self.config, "wan_force_2_1_time_embedding", False)))

    def _patch_condition_embedder(self, transformer: Optional[WanTransformer3DModel]) -> None:
        if transformer is None:
            return
        target = self.unwrap_model(transformer)
        embedder = getattr(target, "condition_embedder", None)
        if embedder is None:
            return
        if getattr(embedder, "_simpletuner_time_text_patch", False):
            return
        embedder.forward = partial(time_text_monkeypatch, embedder)
        embedder._simpletuner_time_text_patch = True

    def post_model_load_setup(self):
        super().post_model_load_setup()
        self._apply_time_embedding_override(getattr(self, "model", None))
        self._patch_condition_embedder(getattr(self, "model", None))

    def _should_load_other_stage(self) -> bool:
        stage_info = self._wan_stage_info()
        if stage_info is None:
            return False
        return bool(getattr(self.config, "wan_validation_load_other_stage", False))

    def _get_or_load_wan_stage_module(self, subfolder: str) -> WanTransformer3DModel:
        if subfolder in self._wan_cached_stage_modules:
            return self._wan_cached_stage_modules[subfolder]

        logger.info("Loading Wan stage weights for validation from subfolder '%s'.", subfolder)
        stage = self.MODEL_CLASS.from_pretrained(
            self.config.pretrained_model_name_or_path,
            subfolder=subfolder,
            torch_dtype=self.config.weight_dtype,
            use_safetensors=True,
        )
        stage.requires_grad_(False)
        stage.to(self.accelerator.device, dtype=self.config.weight_dtype)
        stage.eval()
        self._apply_time_embedding_override(stage)
        self._patch_condition_embedder(stage)
        self._wan_cached_stage_modules[subfolder] = stage
        return stage

    def unload_model(self):
        super().unload_model()
        self._wan_cached_stage_modules.clear()

    def set_prepared_model(self, model, base_model: bool = False):
        super().set_prepared_model(model, base_model)
        if not base_model:
            self._apply_time_embedding_override(self.model)
            self._patch_condition_embedder(self.model)

    def get_pipeline(self, pipeline_type: str = PipelineTypes.TEXT2IMG, load_base_model: bool = True):
        pipeline = super().get_pipeline(pipeline_type, load_base_model)
        if hasattr(pipeline, "config"):
            pipeline.config.expand_timesteps = bool(self._wan_expand_timesteps)
        stage_info = self._wan_stage_info()
        if stage_info is not None:
            load_other = self._should_load_other_stage()
            trained_stage = stage_info["trained_stage"]
            other_subfolder = stage_info["other_stage_subfolder"]

            if trained_stage == "low":
                if load_other:
                    pipeline.transformer_2 = pipeline.transformer
                    pipeline.transformer = self._get_or_load_wan_stage_module(other_subfolder)
                else:
                    pipeline.transformer_2 = None
            else:
                if load_other:
                    pipeline.transformer_2 = self._get_or_load_wan_stage_module(other_subfolder)
                else:
                    pipeline.transformer_2 = None

            if load_other:
                pipeline.config.boundary_ratio = stage_info["boundary_ratio"]
            else:
                pipeline.config.boundary_ratio = None

        transformer_primary = getattr(pipeline, "transformer", None)
        self._apply_time_embedding_override(transformer_primary)
        self._patch_condition_embedder(transformer_primary)
        if getattr(pipeline, "transformer_2", None) is not None:
            self._apply_time_embedding_override(pipeline.transformer_2)
            self._patch_condition_embedder(pipeline.transformer_2)

        if hasattr(pipeline, "config"):
            pipeline.config.expand_timesteps = bool(self._wan_expand_timesteps)

        return pipeline

    class _ConditioningImageEmbedder:
        def __init__(self, image_encoder: CLIPVisionModel, image_processor: CLIPImageProcessor, device, dtype):
            self.image_encoder = image_encoder
            self.image_processor = image_processor
            self.device = device
            self.dtype = dtype
            self.image_encoder.eval()
            self.image_encoder.to(device=self.device, dtype=self.dtype)
            for param in self.image_encoder.parameters():
                param.requires_grad_(False)

        @torch.no_grad()
        def encode(self, images):
            processed = self.image_processor(images=images, return_tensors="pt")
            pixel_values = processed["pixel_values"].to(device=self.device, dtype=self.dtype)
            outputs = self.image_encoder(pixel_values=pixel_values, output_hidden_states=True)
            hidden = outputs.hidden_states[-2]
            return [hidden[i] for i in range(hidden.shape[0])]

    def _load_conditioning_clip_components(self, pipeline):
        image_encoder = getattr(pipeline, "image_encoder", None)
        image_processor = getattr(pipeline, "image_processor", None)

        if image_encoder is not None and image_processor is not None:
            return image_encoder, image_processor

        repo_id = getattr(self.config, "image_encoder_pretrained_model_name_or_path", None)
        processor_repo_id = getattr(self.config, "image_processor_pretrained_model_name_or_path", None)

        if repo_id is None:
            repo_id = "Wan-AI/Wan2.1-I2V-14B-480P-Diffusers"
            if processor_repo_id is None:
                processor_repo_id = repo_id
        if processor_repo_id is None:
            processor_repo_id = repo_id

        def build_candidates(user_value, defaults):
            candidates = []
            if isinstance(user_value, (list, tuple, set)):
                candidates.extend([v for v in user_value if v])
            elif user_value:
                candidates.append(user_value)
            candidates.extend(defaults)
            seen = set()
            ordered = []
            for entry in candidates:
                if entry in seen:
                    continue
                seen.add(entry)
                ordered.append(entry)
            return ordered

        encoder_subfolders = build_candidates(
            getattr(self.config, "image_encoder_subfolder", None),
            ["image_encoder", "vision_encoder", None],
        )
        processor_subfolders = build_candidates(
            getattr(self.config, "image_processor_subfolder", None),
            ["image_processor", "feature_extractor", None],
        )

        encoder_errors = []
        for subfolder in encoder_subfolders:
            try:
                kwargs = {"use_safetensors": True}
                if subfolder is not None:
                    kwargs["subfolder"] = subfolder
                image_encoder = CLIPVisionModel.from_pretrained(repo_id, **kwargs)
                break
            except Exception as exc:  # pragma: no cover - defensive
                encoder_errors.append(f"{repo_id}/{subfolder or '.'}: {exc}")

        if image_encoder is None:
            raise ValueError(
                "Unable to load a CLIP vision encoder for conditioning image embeddings. "
                "Set `image_encoder_pretrained_model_name_or_path` (and optionally `image_encoder_subfolder`) to a "
                "compatible repository. Attempts failed with: " + "; ".join(encoder_errors)
            )

        processor_errors = []
        for subfolder in processor_subfolders:
            try:
                kwargs = {}
                if subfolder is not None:
                    kwargs["subfolder"] = subfolder
                image_processor = CLIPImageProcessor.from_pretrained(processor_repo_id, **kwargs)
                break
            except Exception as exc:  # pragma: no cover - defensive
                processor_errors.append(f"{processor_repo_id}/{subfolder or '.'}: {exc}")

        if image_processor is None:
            raise ValueError(
                "Unable to load a CLIP image processor for conditioning image embeddings. "
                "Set `image_processor_pretrained_model_name_or_path` (and optionally `image_processor_subfolder`). "
                "Attempts failed with: " + "; ".join(processor_errors)
            )

        if pipeline is not None:
            pipeline.image_encoder = image_encoder
            pipeline.image_processor = image_processor

        return image_encoder, image_processor

    def get_conditioning_image_embedder(self):
        if self._conditioning_image_embedder is not None:
            return self._conditioning_image_embedder

        pipeline = self.get_pipeline(PipelineTypes.IMG2VIDEO)
        image_encoder, image_processor = self._load_conditioning_clip_components(pipeline)

        device = getattr(self.accelerator, "device", torch.device("cpu"))
        dtype = getattr(self.config, "weight_dtype", torch.float32)
        if isinstance(dtype, str):
            dtype = getattr(torch, dtype, torch.float32)

        self._conditioning_image_embedder = self._ConditioningImageEmbedder(
            image_encoder=image_encoder,
            image_processor=image_processor,
            device=device,
            dtype=dtype,
        )
        return self._conditioning_image_embedder

    def tread_init(self):
        """
        Initialize the TREAD model training method for Wan.
        """

        if (
            getattr(self.config, "tread_config", None) is None
            or getattr(self.config, "tread_config", None) is {}
            or getattr(self.config, "tread_config", {}).get("routes", None) is None
        ):
            logger.error("TREAD training requires you to configure the routes in the TREAD config")
            import sys

            sys.exit(1)

        self.unwrap_model(model=self.model).set_router(
            TREADRouter(
                seed=getattr(self.config, "seed", None) or 42,
                device=self.accelerator.device,
            ),
            self.config.tread_config["routes"],
        )

        logger.info("TREAD training is enabled for Wan")

    def update_pipeline_call_kwargs(self, pipeline_kwargs):
        """
        When we're running the pipeline, we'll update the kwargs specifically for this model here.
        """
        # Wan video should max out around 81 frames for efficiency.
        pipeline_kwargs["num_frames"] = min(81, self.config.validation_num_video_frames or 81)
        pipeline_kwargs["output_type"] = "pil"

        input_image = pipeline_kwargs.get("image")
        if isinstance(input_image, list):
            if len(input_image) > 0:
                pipeline_kwargs["image"] = input_image[0]
            if self._uses_last_frame_conditioning() and len(input_image) > 1:
                pipeline_kwargs["last_image"] = input_image[-1]
        elif self._uses_last_frame_conditioning() and input_image is not None and "last_image" not in pipeline_kwargs:
            pipeline_kwargs["last_image"] = input_image

        stage_info = self._wan_stage_info()
        if stage_info is not None:
            trained_stage = stage_info["trained_stage"]
            pipeline_kwargs["num_inference_steps"] = stage_info["sample_steps"]
            pipeline_kwargs["guidance_scale"] = stage_info["guidance"][trained_stage]
            if self._should_load_other_stage():
                other_stage = "low" if trained_stage == "high" else "high"
                pipeline_kwargs["guidance_scale_2"] = stage_info["guidance"][other_stage]
            else:
                pipeline_kwargs.pop("guidance_scale_2", None)
        else:
            pipeline_kwargs.pop("guidance_scale_2", None)

        return pipeline_kwargs

    def _format_text_embedding(self, text_embedding: torch.Tensor):
        """
        Models can optionally format the stored text embedding, eg. in a dict, or
        filter certain outputs from appearing in the file cache.

        self.config:
            text_embedding (torch.Tensor): The embed to adjust.

        Returns:
            torch.Tensor: The adjusted embed. By default, this method does nothing.
        """
        prompt_embeds, masks = text_embedding

        return {
            "prompt_embeds": prompt_embeds,
            "attention_masks": masks,
        }

    def convert_text_embed_for_pipeline(self, text_embedding: torch.Tensor) -> dict:
        # logger.info(f"Converting embeds with shapes: {text_embedding['prompt_embeds'].shape} {text_embedding['pooled_prompt_embeds'].shape}")
        return {
            "prompt_embeds": text_embedding["prompt_embeds"].unsqueeze(0),
            # "attention_mask": (
            #     text_embedding["attention_masks"].unsqueeze(0)
            #     if self.config.flux_attention_masked_training
            #     else None
            # ),
        }

    def convert_negative_text_embed_for_pipeline(self, text_embedding: torch.Tensor, prompt: str) -> dict:
        # logger.info(f"Converting embeds with shapes: {text_embedding['prompt_embeds'].shape} {text_embedding['pooled_prompt_embeds'].shape}")
        return {
            "negative_prompt_embeds": text_embedding["prompt_embeds"].unsqueeze(0),
            # "negative_mask": (
            #     text_embedding["attention_masks"].unsqueeze(0)
            #     if self.config.flux_attention_masked_training
            #     else None
            # ),
        }

    def _encode_prompts(self, prompts: list, is_negative_prompt: bool = False):
        """
        Encode a prompt.

        Args:
            prompts: The list of prompts to encode.

        Returns:
            Text encoder output (raw)
        """
        prompt_embeds, masks = self.pipelines[PipelineTypes.TEXT2IMG].encode_prompt(
            prompt=prompts,
            device=self.accelerator.device,
        )
        if self.config.t5_padding == "zero":
            # we can zero the padding tokens if we're just going to mask them later anyway.
            prompt_embeds = prompt_embeds * masks.to(device=prompt_embeds.device).unsqueeze(-1).expand(prompt_embeds.shape)

        return prompt_embeds, masks

    def model_predict(self, prepared_batch):
        """
        Modify the existing model_predict to support TREAD with masked training.
        """
        wan_transformer_kwargs = {
            "hidden_states": prepared_batch["noisy_latents"].to(self.config.weight_dtype),
            "encoder_hidden_states": prepared_batch["encoder_hidden_states"].to(self.config.weight_dtype),
            "timestep": prepared_batch["timesteps"],
            "return_dict": False,
        }

        if prepared_batch.get("conditioning_image_embeds") is not None:
            wan_transformer_kwargs["encoder_hidden_states_image"] = prepared_batch["conditioning_image_embeds"].to(
                self.config.weight_dtype
            )

        self._apply_i2v_conditioning_to_kwargs(prepared_batch, wan_transformer_kwargs)

        # For masking with TREAD, avoid dropping any tokens that are in the mask
        if (
            getattr(self.config, "tread_config", None) is not None
            and self.config.tread_config is not None
            and "conditioning_pixel_values" in prepared_batch
            and prepared_batch["conditioning_pixel_values"] is not None
            and prepared_batch.get("conditioning_type") in ("mask", "segmentation")
        ):
            with torch.no_grad():
                # For video: B, C, T, H, W
                b, c, t, h, w = prepared_batch["latents"].shape
                # Wan uses patch_size (1, 2, 2), so token dimensions are:
                t_tokens = t // 1  # temporal patches
                h_tokens = h // 2  # height patches
                w_tokens = w // 2  # width patches

                mask_vid = prepared_batch["conditioning_pixel_values"]  # (B,C,T,H,W) for video
                # fuse channels → single channel, map to [0,1]
                mask_vid = (mask_vid.mean(1, keepdim=True) + 1) / 2
                # downsample to match token dimensions
                mask_tok = F.interpolate(
                    mask_vid,
                    size=(t_tokens, h_tokens, w_tokens),
                    mode="trilinear",
                    align_corners=False,
                )  # (B,1,t_tok,h_tok,w_tok)
                # Flatten in the same order as patch_embedding
                # After conv3d: (B, D, T', H', W')
                # After flatten(2): (B, D, T'*H'*W') with order T->H->W
                # After transpose(1,2): (B, T'*H'*W', D)
                # So we flatten the mask with the same T->H->W order
                force_keep = mask_tok.squeeze(1).flatten(1) > 0.5  # (B, S_vid)
                existing_force_keep = wan_transformer_kwargs.get("force_keep_mask")
                wan_transformer_kwargs["force_keep_mask"] = (
                    force_keep if existing_force_keep is None else (existing_force_keep | force_keep)
                )

        model_pred = self.model(**wan_transformer_kwargs)[0]

        return {
            "model_prediction": model_pred,
        }

    def check_user_config(self):
        """
        Checks self.config values against important issues.
        """
        stage_info = self._wan_stage_info()
        if stage_info is not None:
            trained_stage = stage_info["trained_stage"]
            self.config.validation_guidance = stage_info["guidance"][trained_stage]
            if hasattr(self.config, "validation_guidance_skip_layers"):
                self.config.validation_guidance_skip_layers = None
            if hasattr(self.config, "validation_guidance_skip_layers_start"):
                self.config.validation_guidance_skip_layers_start = None
            if hasattr(self.config, "validation_guidance_skip_layers_stop"):
                self.config.validation_guidance_skip_layers_stop = None
            if hasattr(self.config, "validation_guidance_skip_scale"):
                self.config.validation_guidance_skip_scale = None

        if self.config.base_model_precision == "fp8-quanto":
            raise ValueError(
                f"{self.NAME} does not support fp8-quanto. Please use fp8-torchao or int8 precision level instead."
            )
        if self.config.aspect_bucket_alignment != 32:
            logger.warning(
                f"{self.NAME} requires an alignment value of 32px. Overriding the value of --aspect_bucket_alignment."
            )
            self.config.aspect_bucket_alignment = 32

        if self.config.prediction_type is not None:
            logger.warning(f"{self.NAME} does not support prediction type {self.config.prediction_type}.")

        if self.config.tokenizer_max_length is not None:
            logger.warning(f"-!- {self.NAME} supports a max length of 512 tokens, --tokenizer_max_length is ignored -!-")
        self.config.tokenizer_max_length = 512
        if self.config.validation_num_inference_steps > 50:
            logger.warning(
                f"{self.NAME} {self.config.model_flavour} may be wasting compute with more than 50 steps. Consider reducing the value to save time."
            )
        if self.config.validation_num_inference_steps < 40:
            logger.warning(
                f"{self.NAME} {self.config.model_flavour} expects around 40 or more inference steps. Consider increasing --validation_num_inference_steps to 40."
            )
        if not self.config.validation_disable_unconditional:
            logger.info("Disabling unconditional validation to save on time.")
            self.config.validation_disable_unconditional = True

        if self.config.framerate is None:
            self.config.framerate = 15

        self.config.vae_enable_tiling = True
        self.config.vae_enable_slicing = True

    def custom_model_card_schedule_info(self):
        output_args = []
        if self.config.flow_schedule_auto_shift:
            output_args.append("flow_schedule_auto_shift")
        if self.config.flow_schedule_shift is not None:
            output_args.append(f"shift={self.config.flow_schedule_shift}")
        if self.config.flow_use_beta_schedule:
            output_args.append(f"flow_beta_schedule_alpha={self.config.flow_beta_schedule_alpha}")
            output_args.append(f"flow_beta_schedule_beta={self.config.flow_beta_schedule_beta}")
        if self.config.t5_padding != "unmodified":
            output_args.append(f"t5_padding={self.config.t5_padding}")
        output_str = f" (extra parameters={output_args})" if output_args else " (no special parameters set)"

        return output_str

    def get_transforms(self, dataset_type: str = "image"):
        return transforms.Compose(
            [
                VideoToTensor() if dataset_type == "video" else transforms.ToTensor(),
                # Normalize [0,1] input to [-1,1] range using (input - 0.5) / 0.5
                transforms.Normalize([0.5], [0.5]),
            ]
        )


from simpletuner.helpers.models.registry import ModelRegistry

ModelRegistry.register("wan", Wan)


# Monkeypatch to fix the device meta issue when the text encoder is moved to meta
def _patch_wan_pipeline_execution_device():
    """
    Monkeypatch the WanPipeline to fix the _execution_device property when text encoder is on meta device.
    This prevents the "device meta is invalid" error when using group offloading.
    """
    from diffusers import WanPipeline

    # Store the original property
    original_execution_device = WanPipeline._execution_device

    def _fixed_execution_device(self):
        """
        Fixed _execution_device property that returns the transformer device instead of meta.
        This fixes the issue when text encoder is moved to meta but transformer is on GPU.
        """
        # If we have a transformer and it's not on meta, use its device
        if hasattr(self, "transformer") and self.transformer is not None:
            transformer_device = next(self.transformer.parameters()).device
            if transformer_device.type != "meta":
                return transformer_device

        # Fall back to the original implementation
        return original_execution_device.fget(self)

    # Apply the monkeypatch
    WanPipeline._execution_device = property(_fixed_execution_device)


# Apply the monkeypatch when the module is imported
_patch_wan_pipeline_execution_device()<|MERGE_RESOLUTION|>--- conflicted
+++ resolved
@@ -321,13 +321,11 @@
     )
     STRICT_I2V_FLAVOURS = tuple(sorted((I2V_FLAVOURS | FLF2V_FLAVOURS)))
 
-<<<<<<< HEAD
     def get_validation_preview_spec(self):
         flavour = getattr(self.config, "model_flavour", self.DEFAULT_MODEL_FLAVOUR) or ""
         if "5b" in str(flavour).lower():
             return self._TAE_SPEC_22
         return self._TAE_SPEC_21
-=======
     @classmethod
     def supports_chunked_feed_forward(cls) -> bool:
         return True
@@ -351,7 +349,6 @@
         normalized_dim = chunk_dim if chunk_dim is not None else 0
         transformer.set_chunk_feed_forward(chunk_value, normalized_dim)
         logger.info("Wan feed-forward chunking enabled (chunk_size=%s, chunk_dim=%s).", chunk_value, normalized_dim)
->>>>>>> 49a5fe1e
 
     def __init__(self, config, accelerator):
         super().__init__(config, accelerator)
