--- conflicted
+++ resolved
@@ -1049,9 +1049,6 @@
             import safetensors.torch
             from diffusers.loaders.lora_base import LORA_ADAPTER_METADATA_KEY
 
-<<<<<<< HEAD
-            comfy_preserve_prefix_families = {"flux", "flux2", "lumina2", "z_image"}
-=======
             comfy_preserve_prefix_families = {
                 "flux",
                 "flux2",
@@ -1063,7 +1060,6 @@
                 "qwen_image",
                 "hidream",
             }
->>>>>>> 0428da19
             preserve_component_prefixes = (
                 {"transformer"} if self.config.model_family in comfy_preserve_prefix_families else None
             )
