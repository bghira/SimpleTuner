import contextlib
import functools
import logging
import math
import os
import random
from typing import List, Optional

import numpy as np
import torch
import torch.nn.functional as F
from diffusers import AutoencoderKLQwenImage, QwenImagePipeline
from diffusers.models.attention_processor import Attention
<<<<<<< HEAD
from transformers import Qwen2_5_VLForConditionalGeneration, Qwen2Tokenizer

from simpletuner.helpers.models.common import ImageModelFoundation, ModelTypes, PipelineTypes, PredictionTypes
=======
from PIL import Image
from transformers import Qwen2_5_VLForConditionalGeneration, Qwen2Tokenizer

from simpletuner.helpers.models.common import (
    ImageModelFoundation,
    ModelTypes,
    PipelineTypes,
    PredictionTypes,
    TextEmbedCacheKey,
)
>>>>>>> 691cbd30
from simpletuner.helpers.models.qwen_image.pipeline import QwenImageEditPipeline
from simpletuner.helpers.models.qwen_image.pipeline_edit_plus import (
    CONDITION_IMAGE_SIZE,
    VAE_IMAGE_SIZE,
    QwenImageEditPlusPipeline,
)
from simpletuner.helpers.models.qwen_image.transformer import QwenImageTransformer2DModel
from simpletuner.helpers.models.tae.types import VideoTAESpec
from simpletuner.helpers.training.multi_process import _get_rank
from simpletuner.helpers.training.state_tracker import StateTracker

logger = logging.getLogger(__name__)
from simpletuner.helpers.training.multi_process import should_log

if should_log():
    logger.setLevel(os.environ.get("SIMPLETUNER_LOG_LEVEL", "INFO"))
else:
    logger.setLevel("ERROR")


class QwenImage(ImageModelFoundation):
    NAME = "Qwen-Image"
    PREDICTION_TYPE = PredictionTypes.FLOW_MATCHING
    MODEL_TYPE = ModelTypes.TRANSFORMER
    AUTOENCODER_CLASS = AutoencoderKLQwenImage
    AUTOENCODER_SCALING_FACTOR = 1.0
    LATENT_CHANNEL_COUNT = 16
    VALIDATION_PREVIEW_SPEC = VideoTAESpec(filename="taew2_1.pth", description="Wan 2.1 VAE compatible")

    MODEL_CLASS = QwenImageTransformer2DModel
    MODEL_SUBFOLDER = "transformer"
    PIPELINE_CLASSES = {
        PipelineTypes.TEXT2IMG: QwenImagePipeline,
    }
    EDIT_PIPELINE_CLASS = QwenImageEditPipeline
    EDIT_PLUS_PIPELINE_CLASS = QwenImageEditPlusPipeline
    EDIT_V1_FLAVOURS = frozenset({"edit-v1"})
    EDIT_V2_FLAVOURS = frozenset({"edit-v2"})

    # Default model flavor
    DEFAULT_MODEL_FLAVOUR = "v1.0"
    HUGGINGFACE_PATHS = {
        "v1.0": "Qwen/Qwen-Image",
        "edit-v1": "Qwen/Qwen-Image-Edit",
        "edit-v2": "Qwen/Qwen-Image-Edit-2509",
    }
    MODEL_LICENSE = "other"

    # Qwen Image uses a different text encoder configuration
    TEXT_ENCODER_CONFIGURATION = {
        "text_encoder": {
            "name": "Qwen2.5-VL",
            "tokenizer": Qwen2Tokenizer,
            "tokenizer_subfolder": "tokenizer",
            "model": Qwen2_5_VLForConditionalGeneration,
            "subfolder": "text_encoder",
        },
    }

    # LoRA configuration
    DEFAULT_LORA_TARGET = ["to_k", "to_q", "to_v", "to_out.0"]

    def __init__(self, config: dict, accelerator):
        super().__init__(config, accelerator)
        self.vae_scale_factor = 8
        pipeline_classes = dict(self.PIPELINE_CLASSES)
        if self._is_edit_v1_flavour():
            pipeline_classes[PipelineTypes.TEXT2IMG] = self.EDIT_PIPELINE_CLASS
        elif self._is_edit_v2_flavour():
            pipeline_classes[PipelineTypes.TEXT2IMG] = self.EDIT_PLUS_PIPELINE_CLASS
        self.PIPELINE_CLASSES = pipeline_classes
        self._conditioning_image_embedder = None
        self._conditioning_processor = None

    @contextlib.contextmanager
    def _force_packed_transformer_output(self, transformer):
        original_untokenize = getattr(transformer, "_untokenize_hidden_states", None)
        patched = False
        if callable(original_untokenize):

            def passthrough(hidden_states, *unused_args, **unused_kwargs):
                return hidden_states

            transformer._untokenize_hidden_states = passthrough
            patched = True

        try:
            yield
        finally:
            if patched:
                transformer._untokenize_hidden_states = original_untokenize

    def get_pipeline(self, pipeline_type: str = PipelineTypes.TEXT2IMG, load_base_model: bool = True):
        pipeline = super().get_pipeline(pipeline_type=pipeline_type, load_base_model=load_base_model)
        if pipeline is None:
            return None

        transformer = getattr(pipeline, "transformer", None)

        return pipeline

    def setup_training_noise_schedule(self):
        """
        Loads the noise schedule for Qwen Image (flow matching).
        """
        from diffusers import FlowMatchEulerDiscreteScheduler

        scheduler_config = {
            "base_image_seq_len": 256,
            "base_shift": 0.5,
            "invert_sigmas": False,
            "max_image_seq_len": 8192,
            "max_shift": 0.9,
            "num_train_timesteps": 1000,
            "shift": 1.0,
            "shift_terminal": 0.02,
            "stochastic_sampling": False,
            "time_shift_type": "exponential",
            "use_beta_sigmas": False,
            "use_dynamic_shifting": True,
            "use_exponential_sigmas": False,
            "use_karras_sigmas": False,
        }

        self.noise_schedule = FlowMatchEulerDiscreteScheduler(**scheduler_config)
        self.config.prediction_type = "flow_matching"

        return self.config, self.noise_schedule

    def _get_model_flavour(self) -> Optional[str]:
        return getattr(self.config, "model_flavour", None)

    def _is_edit_v1_flavour(self) -> bool:
        flavour = self._get_model_flavour()
        return flavour in self.EDIT_V1_FLAVOURS if flavour is not None else False

    def _is_edit_v2_flavour(self) -> bool:
        flavour = self._get_model_flavour()
        return flavour in self.EDIT_V2_FLAVOURS if flavour is not None else False

    def _is_edit_flavour(self) -> bool:
        return self._is_edit_v1_flavour() or self._is_edit_v2_flavour()

    def requires_conditioning_latents(self) -> bool:
        # Edit flavours rely on conditioning latents (masked regions) alongside the base inputs.
        return self._is_edit_flavour()

    def _encode_prompts(self, prompts: list, is_negative_prompt: bool = False):
        """
        Encode prompts using Qwen's text encoder.

        Args:
            prompts: List of text prompts to encode
            is_negative_prompt: Whether these are negative prompts

        Returns:
            Tuple of (prompt_embeds, prompt_embeds_mask)
        """
        if self.text_encoders is None or len(self.text_encoders) == 0:
            self.load_text_encoder()

        text_encoder = self.text_encoders[0]
        tokenizer = self.tokenizers[0]

        # Move to device if needed
        if text_encoder.device != self.accelerator.device:
            text_encoder.to(self.accelerator.device)

        # Get the pipeline for encoding
        pipeline = self.get_pipeline(PipelineTypes.TEXT2IMG, load_base_model=False)

        prompt_image_tensor = None
        prompt_contexts = getattr(self, "_current_prompt_contexts", None)
        if self.requires_text_embed_image_context():
            if not prompt_contexts or len(prompt_contexts) != len(prompts):
                raise ValueError(
                    "Qwen edit text encoding requires prompt image context for each caption, but none was provided."
                )
            prompt_image_tensor = self._prepare_prompt_image_batch(prompt_contexts, len(prompts), pipeline)
            if prompt_image_tensor is None:
                raise ValueError("Failed to resolve prompt image tensors for Qwen edit text encoding.")

        # Use pipeline's encode_prompt method
        prompt_embeds, prompt_embeds_mask = pipeline.encode_prompt(
            prompts,
            image=prompt_image_tensor,
            device=self.accelerator.device,
            num_images_per_prompt=1,
        )

        return prompt_embeds, prompt_embeds_mask

    def _prepare_prompt_image_batch(self, prompt_contexts, batch_size: int, pipeline):
        if not prompt_contexts or len(prompt_contexts) != batch_size:
            return None
        image_tensors = []
        for idx, context in enumerate(prompt_contexts):
            tensor = self._extract_prompt_image_from_context(context)
            if tensor is None:
                logger.warning(f"Failed to extract image tensor from context {idx}: {context}")
                return None
            if tensor.dim() == 4 and tensor.size(0) == 1:
                tensor = tensor.squeeze(0)
            if tensor.dim() != 3:
                raise ValueError(f"Expected conditioning tensor with shape (C, H, W); received {tensor.shape}.")
            logger.debug(f"Prompt image {idx} tensor shape: {tensor.shape}, dtype: {tensor.dtype}")
            image_tensors.append(tensor)
        pil_images = [self._tensor_to_pil(tensor) for tensor in image_tensors]
        logger.debug(
            f"Converted {len(pil_images)} tensors to PIL images: {[img.size if isinstance(img, Image.Image) else type(img) for img in pil_images]}"
        )
        return pil_images

    def _extract_prompt_image_from_context(self, context: dict):
        if not isinstance(context, dict):
            return None
        embed = context.get("conditioning_image_embeds")
        tensor = None
        if isinstance(embed, dict):
            tensor = self._coerce_prompt_tensor(embed.get("pixel_values"))
        elif torch.is_tensor(embed):
            tensor = self._coerce_prompt_tensor(embed)
        if tensor is not None:
            return tensor

        tensor = context.get("conditioning_pixel_values")
        tensor = self._coerce_prompt_tensor(tensor)
        if tensor is not None:
            return tensor
        return self._load_prompt_image_from_backend(context)

    def _tensor_to_pil(self, tensor: torch.Tensor | np.ndarray | Image.Image):
        if isinstance(tensor, Image.Image):
            return tensor
        if isinstance(tensor, np.ndarray):
            array = tensor
            if array.ndim == 3 and array.shape[2] in (1, 3):
                if array.dtype != np.uint8:
                    array = np.clip(array * 255.0, 0, 255).astype(np.uint8)
                if array.shape[2] == 1:
                    array = np.repeat(array, 3, axis=2)
                return Image.fromarray(array)
            raise ValueError(f"Unsupported numpy image shape: {array.shape}")
        if not torch.is_tensor(tensor):
            raise ValueError(f"Unsupported prompt image type: {type(tensor)}")

        converted = tensor.detach().float().cpu()
        if converted.dim() == 4 and converted.size(0) == 1:
            converted = converted.squeeze(0)
        if converted.dim() != 3:
            raise ValueError(f"Expected conditioning tensor with shape (C, H, W); received {tuple(converted.shape)}.")
        if converted.max().item() > 1.0 or converted.min().item() < 0.0:
            converted = (converted + 1.0) / 2.0
        converted = converted.clamp_(0.0, 1.0)
        array = (converted.permute(1, 2, 0).numpy() * 255.0).round().astype(np.uint8)
        return Image.fromarray(array)

    def _batch_tensors_to_pil(self, tensor_batch: torch.Tensor) -> List[Image.Image]:
        if not torch.is_tensor(tensor_batch):
            raise ValueError(f"Unsupported batch tensor type: {type(tensor_batch)}")
        if tensor_batch.dim() == 3:
            tensor_list = [tensor_batch]
        elif tensor_batch.dim() == 4:
            tensor_list = [tensor_batch[i] for i in range(tensor_batch.shape[0])]
        else:
            raise ValueError(f"Unexpected conditioning tensor rank {tensor_batch.dim()} for prompt image conversion.")
        return [self._tensor_to_pil(entry) for entry in tensor_list]

    def _load_prompt_image_from_backend(self, context: dict):
        if not self._is_edit_v1_flavour():
            return None
        image_path = context.get("image_path")
        data_backend_id = context.get("data_backend_id")
        if not image_path or not data_backend_id:
            return None
        backend_entry = StateTracker.get_data_backend(data_backend_id)
        if backend_entry is None:
            return None
        data_backend = backend_entry.get("data_backend")
        if data_backend is None:
            return None
        image = data_backend.read_image(image_path)
        logger.debug(
            f"Loaded prompt image from backend: path={image_path}, type={type(image)}, size={image.size if isinstance(image, Image.Image) else (image.shape if hasattr(image, 'shape') else 'unknown')}"
        )
        tensor = self._convert_image_to_tensor(image)
        if tensor is None:
            return None
        final_tensor = tensor.to(device=self.accelerator.device, dtype=self.config.weight_dtype)
        logger.debug(f"Converted image to tensor: shape={final_tensor.shape}, dtype={final_tensor.dtype}")
        return final_tensor

    def _coerce_prompt_tensor(self, tensor):
        if tensor is None:
            return None
        if isinstance(tensor, torch.Tensor):
            coerced = tensor
        elif isinstance(tensor, np.ndarray):
            coerced = torch.from_numpy(tensor)
        else:
            return None
        if coerced.dim() == 4 and coerced.size(0) == 1:
            coerced = coerced.squeeze(0)
        if coerced.dim() != 3:
            return None
        return coerced.to(device=self.accelerator.device, dtype=self.config.weight_dtype)

    def _convert_image_to_tensor(self, image):
        if isinstance(image, torch.Tensor):
            tensor = image.clone().detach()
        elif isinstance(image, Image.Image):
            array = np.array(image.convert("RGB"), copy=True)
            tensor = torch.from_numpy(array)
        elif isinstance(image, np.ndarray):
            array = image
            if array.ndim == 4:
                array = array[0]
            if array.ndim == 3 and array.shape[2] == 4:
                array = array[:, :, :3]
            tensor = torch.from_numpy(array)
        else:
            return None
        if tensor.dim() == 3 and tensor.shape[0] not in (1, 3):
            tensor = tensor.permute(2, 0, 1)
        elif tensor.dim() == 4 and tensor.size(0) == 1:
            tensor = tensor.squeeze(0)
        tensor = tensor.to(dtype=torch.float32)
        if tensor.max() > 1.0 or tensor.min() < 0.0:
            tensor = tensor / 255.0
        return tensor.clamp_(0.0, 1.0)

    def _format_text_embedding(self, text_embedding: torch.Tensor):
        """
        Format the text embeddings for Qwen Image.

        Args:
            text_embedding: The embedding tuple from _encode_prompts

        Returns:
            Dictionary with formatted embeddings
        """
        prompt_embeds, prompt_embeds_mask = text_embedding

        return {
            "prompt_embeds": prompt_embeds,
            "attention_masks": prompt_embeds_mask,
        }

    def convert_text_embed_for_pipeline(self, text_embedding: torch.Tensor) -> dict:
        """
        Convert text embeddings for pipeline use.
        """
        attention_mask = text_embedding.get("attention_masks", None)
        if attention_mask is not None and attention_mask.dim() == 1:
            attention_mask = attention_mask.unsqueeze(0)

        return {
            "prompt_embeds": (
                text_embedding["prompt_embeds"].unsqueeze(0)
                if text_embedding["prompt_embeds"].dim() == 2
                else text_embedding["prompt_embeds"]
            ),
            "prompt_embeds_mask": (attention_mask.to(dtype=torch.int64) if attention_mask is not None else None),
        }

    def collate_prompt_embeds(self, text_encoder_output: list) -> dict:
        """
        Collate prompt embeddings for Qwen models.

        Qwen's cached embeddings already include a batch dimension, so we need to
        concatenate along batch dimension instead of stacking.

        Ensures returned tensors always have batch dimension even when batch size is 1.
        """
        if not text_encoder_output:
            return {}

        # Check if embeddings already have batch dimension
        first_embed = text_encoder_output[0].get("prompt_embeds")
        first_mask = text_encoder_output[0].get("attention_masks")

        if first_embed is None:
            return {}

        # If batch size is 1, ensure tensors have batch dimension
        if len(text_encoder_output) == 1:
            # Ensure embeddings have batch dimension [batch_size, seq_len, hidden_dim]
            if first_embed.dim() == 2:
                first_embed = first_embed.unsqueeze(0)

            # Ensure mask has batch dimension [batch_size, seq_len]
            if first_mask is not None and first_mask.dim() == 1:
                first_mask = first_mask.unsqueeze(0)

            return {
                "prompt_embeds": first_embed,
                "attention_masks": first_mask,
            }

        # For multiple samples, concatenate along batch dimension (dim=0)
        # First ensure all embeddings and masks have batch dimension
        embeds = []
        masks = []

        for t in text_encoder_output:
            embed = t["prompt_embeds"]
            mask = t.get("attention_masks")

            # Add batch dimension if missing
            if embed.dim() == 2:
                embed = embed.unsqueeze(0)
            embeds.append(embed)

            if mask is not None:
                if mask.dim() == 1:
                    mask = mask.unsqueeze(0)
                masks.append(mask)

        return {
            "prompt_embeds": torch.cat(embeds, dim=0),
            "attention_masks": torch.cat(masks, dim=0) if masks else None,
        }

    def convert_negative_text_embed_for_pipeline(self, text_embedding: torch.Tensor, prompt: str) -> dict:
        """
        Convert negative text embeddings for pipeline use.
        """
        attention_mask = text_embedding.get("attention_masks", None)
        if attention_mask is not None and attention_mask.dim() == 1:
            attention_mask = attention_mask.unsqueeze(0)

        result = {
            "negative_prompt_embeds": (
                text_embedding["prompt_embeds"].unsqueeze(0)
                if text_embedding["prompt_embeds"].dim() == 2
                else text_embedding["prompt_embeds"]
            ),
            "negative_prompt_embeds_mask": (attention_mask.to(dtype=torch.int64) if attention_mask is not None else None),
        }

        # Map validation_guidance_real to true_cfg_scale for Qwen pipeline
        if self.config.validation_guidance_real is not None and self.config.validation_guidance_real > 1.0:
            result["true_cfg_scale"] = float(self.config.validation_guidance_real)

        return result

    def update_pipeline_call_kwargs(self, pipeline_kwargs):
        """
        Update pipeline kwargs to ensure proper parameter mapping for Qwen pipelines.
        """
        # Map guidance_scale_real to true_cfg_scale for Qwen pipeline
        if "guidance_scale_real" in pipeline_kwargs:
            pipeline_kwargs["true_cfg_scale"] = pipeline_kwargs.pop("guidance_scale_real")

        # If true_cfg_scale is not set but validation_guidance_real is configured, use it
        if "true_cfg_scale" not in pipeline_kwargs and self.config.validation_guidance_real is not None:
            if self.config.validation_guidance_real > 1.0:
                pipeline_kwargs["true_cfg_scale"] = float(self.config.validation_guidance_real)

        return pipeline_kwargs

    def requires_conditioning_dataset(self) -> bool:
        if self._is_edit_flavour():
            return True
        return False

<<<<<<< HEAD
    def requires_conditioning_image_embeds(self) -> bool:
        return self._is_edit_v1_flavour()

    def conditioning_image_embeds_use_reference_dataset(self) -> bool:
        return self._is_edit_v1_flavour()

    def _get_conditioning_image_embedder(self):
        if not self._is_edit_v1_flavour():
            raise ValueError("Conditioning image embeds are only supported for Qwen edit-v1 flavours.")
=======
    def requires_conditioning_validation_inputs(self) -> bool:
        """Whether this model requires conditioning inputs during validation."""
        return self._is_edit_flavour()

    def requires_validation_edit_captions(self) -> bool:
        """Whether this model requires edit captions with reference images for validation."""
        return self._is_edit_flavour()

    def should_precompute_validation_negative_prompt(self) -> bool:
        """Qwen edit models need per-sample negative prompt encoding with reference images."""
        return not self._is_edit_flavour()

    def _create_dummy_image(self):
        """Create a small zero tensor for encoding prompts without real image context."""
        import torch

        return torch.zeros((1, 3, 224, 224), device=self.accelerator.device, dtype=self.config.weight_dtype)
>>>>>>> 691cbd30

    def encode_validation_negative_prompt(self, negative_prompt: str, positive_prompt_embeds: dict = None):
        """For edit models, encode with dummy image."""
        if not self._is_edit_flavour():
            return super().encode_validation_negative_prompt(negative_prompt, positive_prompt_embeds)

<<<<<<< HEAD
        pipeline = self.get_pipeline(PipelineTypes.TEXT2IMG)
        processor = getattr(pipeline, "processor", None)
        if processor is None:
            raise ValueError("Qwen edit pipeline does not expose a processor for conditioning embeds.")
        text_encoder = getattr(pipeline, "text_encoder", None)
        dtype = getattr(text_encoder, "dtype", torch.float32)

=======
        if self.text_encoders is None or len(self.text_encoders) == 0:
            self.load_text_encoder()

        pipeline = self.get_pipeline(PipelineTypes.TEXT2IMG, load_base_model=False)
        dummy_image = self._create_dummy_image()
        prompt_embeds, prompt_embeds_mask = pipeline.encode_prompt(
            [negative_prompt],
            image=dummy_image,
            device=self.accelerator.device,
        )

        return {
            "prompt_embeds": prompt_embeds[0],
            "attention_masks": prompt_embeds_mask[0],
        }

    def encode_dropout_caption(self, positive_prompt_embeds: dict = None):
        """For edit models, encode empty string with dummy image."""
        if not self._is_edit_flavour():
            return super().encode_dropout_caption(positive_prompt_embeds)

        if self.text_encoders is None or len(self.text_encoders) == 0:
            self.load_text_encoder()

        pipeline = self.get_pipeline(PipelineTypes.TEXT2IMG, load_base_model=False)
        dummy_image = self._create_dummy_image()
        prompt_embeds, prompt_embeds_mask = pipeline.encode_prompt(
            [""],
            image=dummy_image,
            device=self.accelerator.device,
        )

        return {
            "prompt_embeds": prompt_embeds[0],
            "attention_masks": prompt_embeds_mask[0],
        }

    def text_embed_cache_key(self) -> TextEmbedCacheKey:
        if self._is_edit_v1_flavour():
            return TextEmbedCacheKey.DATASET_AND_FILENAME
        return super().text_embed_cache_key()

    def requires_text_embed_image_context(self) -> bool:
        return self._is_edit_v1_flavour()

    def requires_conditioning_image_embeds(self) -> bool:
        return self._is_edit_v1_flavour()

    def conditioning_image_embeds_use_reference_dataset(self) -> bool:
        return self._is_edit_v1_flavour()

    def _get_conditioning_image_embedder(self):
        if not self._is_edit_v1_flavour():
            raise ValueError("Conditioning image embeds are only supported for Qwen edit-v1 flavours.")

        if self._conditioning_image_embedder is not None:
            return self._conditioning_image_embedder

        pipeline = self.get_pipeline(PipelineTypes.TEXT2IMG)
        processor = getattr(pipeline, "processor", None)
        if processor is None:
            raise ValueError("Qwen edit pipeline does not expose a processor for conditioning embeds.")
        text_encoder = getattr(pipeline, "text_encoder", None)
        dtype = getattr(text_encoder, "dtype", torch.float32)

>>>>>>> 691cbd30
        self._conditioning_image_embedder = self._EditV1ConditioningImageEmbedder(
            processor=processor,
            device=self.accelerator.device,
            dtype=dtype,
        )
        return self._conditioning_image_embedder

    def prepare_batch_conditions(self, batch: dict, state: dict) -> dict:
        if self._is_edit_v2_flavour():
            conditioning_multi = batch.get("conditioning_pixel_values")
            prepared = super().prepare_batch_conditions(batch, state)
            if conditioning_multi is not None:
                prepared["conditioning_pixel_values_multi"] = conditioning_multi
            return prepared
        return super().prepare_batch_conditions(batch, state)

    def _prepare_edit_batch_v1(self, batch: dict) -> dict:
        prompts = batch.get("prompts")
        if prompts is None:
            logger.warning("Edit flavour batch is missing prompts; skipping prompt re-encoding.")
            return batch

        prompt_embeds = batch.get("prompt_embeds")
        prompt_embeds_mask = batch.get("encoder_attention_mask")
        if prompt_embeds is None or prompt_embeds_mask is None:
            raise ValueError(
                "Qwen edit training requires cached prompt embeddings with image context, "
                "but prompt_embeds or encoder_attention_mask was missing from the batch."
            )
        batch["prompt_embeds"] = prompt_embeds.to(device=self.accelerator.device, dtype=self.config.weight_dtype)
        batch["encoder_attention_mask"] = prompt_embeds_mask.to(self.accelerator.device, dtype=torch.int64)

        control_latents = batch.get("conditioning_latents")
        if isinstance(control_latents, list):
            control_latents = control_latents[0] if control_latents else None
        if control_latents is None:
            raise ValueError(
                "Qwen edit training requires cached conditioning latents, "
                "but conditioning_latents was missing from the batch."
            )
        batch["edit_control_latents"] = control_latents.to(self.accelerator.device, dtype=self.config.weight_dtype)

        return batch

    def _prepare_edit_batch_v2(self, batch: dict) -> dict:
        prompts = batch.get("prompts")
        if prompts is None:
            logger.warning("Edit flavour batch is missing prompts; skipping prompt re-encoding.")
            return batch

        latents = batch.get("latents")
        if latents is None:
            logger.warning("Edit flavour batch is missing latents; skipping edit conditioning.")
            return batch
        batch_size = latents.shape[0]

        conditioning_multi = batch.get("conditioning_pixel_values_multi")
        if conditioning_multi is None:
            conditioning_single = batch.get("conditioning_pixel_values")
            if conditioning_single is not None:
                conditioning_multi = [conditioning_single]

        if conditioning_multi is None:
            logger.warning("Edit flavour batch is missing conditioning pixels; skipping edit conditioning.")
            return batch

        control_tensor_list: List[List[torch.Tensor]] = [[] for _ in range(batch_size)]
        for control_tensor in conditioning_multi:
            if control_tensor is None:
                continue
            if control_tensor.dim() != 4:
                raise ValueError("Expected conditioning tensor with shape (B, C, H, W).")
            for idx in range(batch_size):
                control_tensor_list[idx].append(control_tensor[idx].to(self.accelerator.device, self.config.weight_dtype))

        if any(len(items) == 0 for items in control_tensor_list):
            raise ValueError("Each batch item must provide at least one control image for edit-v2 training.")

        pipeline = self.get_pipeline(PipelineTypes.TEXT2IMG)
        pixel_dtype = getattr(pipeline.text_encoder, "dtype", torch.float32)
        device = self.accelerator.device

        prompt_embeds_list = []
        prompt_masks_list = []

        for prompt, control_images in zip(prompts, control_tensor_list):
            processed_images = []
            for control_img in control_images:
                img = control_img
                if img.dim() == 3:
                    img = img.unsqueeze(0)
                ratio = img.shape[2] / img.shape[3]
                width = math.sqrt(CONDITION_IMAGE_SIZE * ratio)
                height = width / ratio
                width = round(width / 32) * 32
                height = round(height / 32) * 32
                resized = F.interpolate(img, size=(int(height), int(width)), mode="bilinear", align_corners=False)
                resized = resized.squeeze(0)
                processed = ((resized + 1.0) / 2.0).clamp_(0.0, 1.0)
                processed_images.append(self._tensor_to_pil(processed))

            prompt_embed, prompt_mask = pipeline.encode_prompt(
                [prompt],
                image=processed_images,  # Don't wrap in list - already a list of PIL images
                device=device,
                num_images_per_prompt=1,
            )
            prompt_embeds_list.append(prompt_embed.squeeze(0))
            prompt_masks_list.append(prompt_mask.squeeze(0))

        prompt_embeds = torch.stack(prompt_embeds_list, dim=0).to(device=device, dtype=self.config.weight_dtype)
        prompt_masks = torch.stack(prompt_masks_list, dim=0).to(device=device, dtype=torch.int64)

        batch["prompt_embeds"] = prompt_embeds
        batch["encoder_attention_mask"] = prompt_masks
        batch["control_tensor_list"] = control_tensor_list

        return batch

    def prepare_batch(self, batch: dict, state: dict) -> dict:
        batch = super().prepare_batch(batch, state)
        if self._is_edit_v1_flavour():
            batch = self._prepare_edit_batch_v1(batch)
        elif self._is_edit_v2_flavour():
            batch = self._prepare_edit_batch_v2(batch)
        return batch

    def model_predict(self, prepared_batch):
        if self._is_edit_v1_flavour():
            return self._model_predict_edit_v1(prepared_batch)
        if self._is_edit_v2_flavour():
            return self._model_predict_edit_plus(prepared_batch)
        return self._model_predict_standard(prepared_batch)

    def _model_predict_standard(self, prepared_batch):
        latent_model_input = prepared_batch["noisy_latents"]
        timesteps = prepared_batch["timesteps"]
        target_latents = prepared_batch["latents"]

        # Handle both 4D and 5D inputs
        if latent_model_input.dim() == 5:
            batch_size, num_channels, frames, latent_height, latent_width = latent_model_input.shape
            latent_model_input = latent_model_input.squeeze(2)
        else:
            batch_size, num_channels, latent_height, latent_width = latent_model_input.shape

        # Get the pipeline class to use its static methods
        pipeline_class = self.PIPELINE_CLASSES[PipelineTypes.TEXT2IMG]

        # Note: _unpack_latents expects pixel-space dimensions and will apply vae_scale_factor
        # So we need to convert our latent dimensions back to pixel space
        pixel_height = latent_height * self.vae_scale_factor
        pixel_width = latent_width * self.vae_scale_factor

        # Pack latents using the official method
        flat_latents = pipeline_class._pack_latents(
            latent_model_input,
            batch_size,
            num_channels,
            latent_height,
            latent_width,
        )
        latent_model_input = flat_latents

        # Prepare text embeddings
        prompt_embeds = prepared_batch["prompt_embeds"].to(
            device=self.accelerator.device,
            dtype=self.config.weight_dtype,
        )

        # Get attention mask
        prompt_embeds_mask = prepared_batch.get("encoder_attention_mask")
        if prompt_embeds_mask is not None:
            prompt_embeds_mask = prompt_embeds_mask.to(self.accelerator.device, dtype=torch.int64)
            if prompt_embeds_mask.dim() == 3 and prompt_embeds_mask.size(1) == 1:
                prompt_embeds_mask = prompt_embeds_mask.squeeze(1)

        # Prepare image shapes - using the LATENT dimensions divided by 2 (for patchification)
        latent_height_for_shape = latent_height // 2
        latent_width_for_shape = latent_width // 2
        if latent_height_for_shape < 1 or latent_width_for_shape < 1:
            raise ValueError(
                f"Packed latent grid is degenerate. Latent tensor shape: {(batch_size, num_channels, latent_height, latent_width)} "
                f"-> computed patch grid ({latent_height_for_shape}, {latent_width_for_shape})."
            )
        img_shapes = [(1, latent_height_for_shape, latent_width_for_shape)] * batch_size

        # Prepare timesteps (normalize to 0-1 range)
        raw_timesteps = prepared_batch["timesteps"]
        if not torch.is_tensor(raw_timesteps):
            raw_timesteps = torch.tensor(raw_timesteps, device=self.accelerator.device, dtype=torch.float32)
        else:
            raw_timesteps = raw_timesteps.to(device=self.accelerator.device, dtype=torch.float32)
        timesteps = raw_timesteps.expand(batch_size) / 1000.0  # Normalize to [0, 1]

        # Get text sequence lengths
        txt_seq_lens = (
            prompt_embeds_mask.sum(dim=1).tolist()
            if prompt_embeds_mask is not None
            else [prompt_embeds.shape[1]] * batch_size
        )

        # Forward pass through transformer
        with self._force_packed_transformer_output(self.model):
            noise_pred = self.model(
                hidden_states=latent_model_input.to(self.accelerator.device, self.config.weight_dtype),
                timestep=timesteps,
                guidance=None,  # Qwen Image doesn't use guidance during training
                encoder_hidden_states=prompt_embeds,
                encoder_hidden_states_mask=prompt_embeds_mask,
                img_shapes=img_shapes,
                txt_seq_lens=txt_seq_lens,
                return_dict=False,
            )[0]

        target_ndim = target_latents.dim()

        if noise_pred.dim() == 3:
            # Older diffusers versions return packed latents; unpack them to spatial maps.
            noise_pred = pipeline_class._unpack_latents(noise_pred, pixel_height, pixel_width, self.vae_scale_factor)
        elif noise_pred.dim() not in (4, 5):
            raise ValueError(f"Unexpected noise prediction rank {noise_pred.dim()} with shape {tuple(noise_pred.shape)}")

        # Align optional frame dimension with the training targets.
        if target_ndim == 5 and noise_pred.dim() == 4:
            noise_pred = noise_pred.unsqueeze(2)
        elif target_ndim == 4 and noise_pred.dim() == 5:
            if noise_pred.size(2) == 1:
                noise_pred = noise_pred.squeeze(2)
            else:
                raise ValueError(
                    f"Cannot squeeze transformer output with non-singular frame dimension: shape {tuple(noise_pred.shape)}"
                )

        if noise_pred.shape != target_latents.shape:
            raise ValueError(
                f"Noise prediction shape {tuple(noise_pred.shape)} does not match target latents shape {tuple(target_latents.shape)}"
            )

        return {"model_prediction": noise_pred}

    class _EditV1ConditioningImageEmbedder:
        def __init__(self, processor, device, dtype):
            # keep processor reference for future use even if we currently only cache raw pixels
            self.processor = processor
            self.device = device
            self.dtype = dtype
            self.image_processor = getattr(processor, "image_processor", None) or processor
            if not callable(getattr(self.image_processor, "__call__", None)):
                raise ValueError("Conditioning processor does not expose a callable image processor.")

        @torch.no_grad()
        def encode(self, images, captions=None):
<<<<<<< HEAD
            text_inputs: List[str] | None = None
            if captions is not None:
                text_inputs = []
                image_token = getattr(self.processor, "image_token", "<|image_pad|>")
                for caption in captions:
                    caption_text = (caption or "").strip()
                    if caption_text:
                        composed = f"{caption_text} {image_token}"
                    else:
                        composed = image_token
                    text_inputs.append(composed)
            if text_inputs is None:
                image_token = getattr(self.processor, "image_token", "<|image_pad|>")
                text_inputs = [image_token] * len(images)
            processed = self.image_processor(
                images=images,
                text=text_inputs,
                return_tensors="pt",
            )
            pixel_values = processed["pixel_values"].to(device=self.device, dtype=self.dtype)
            image_grid_thw = processed.get("image_grid_thw", None)

            embeds = []
            for idx in range(pixel_values.shape[0]):
                entry = {"pixel_values": pixel_values[idx]}
                if image_grid_thw is not None:
                    entry["image_grid_thw"] = image_grid_thw[idx]
                embeds.append(entry)
=======
            embeds: List[dict] = []
            for image in images:
                if not isinstance(image, Image.Image):
                    # convert tensors/arrays back to PIL for consistent processing
                    if isinstance(image, torch.Tensor):
                        tensor = image.detach().cpu()
                        if tensor.dim() == 4 and tensor.size(0) == 1:
                            tensor = tensor.squeeze(0)
                        if tensor.dim() == 3:
                            array = tensor.permute(1, 2, 0).numpy()
                            image = Image.fromarray((np.clip(array, 0.0, 1.0) * 255.0).astype(np.uint8))
                    elif isinstance(image, np.ndarray):
                        image = Image.fromarray(image.astype(np.uint8))
                    else:
                        raise ValueError(f"Unsupported conditioning image type: {type(image)}")

                array = np.array(image.convert("RGB"), copy=True)
                tensor = torch.from_numpy(array).permute(2, 0, 1).to(dtype=self.dtype)
                tensor = tensor / 255.0
                embeds.append({"pixel_values": tensor})
>>>>>>> 691cbd30
            return embeds

    def _model_predict_edit_v1(self, prepared_batch):
        latent_model_input = prepared_batch["noisy_latents"]
        control_latents = prepared_batch.get("edit_control_latents")
        if control_latents is None:
            raise ValueError("Edit training requires control latents but none were provided in the batch.")

        # Align tensor shapes for latents
        if latent_model_input.dim() == 5:
            batch_size, num_channels, _, latent_height, latent_width = latent_model_input.shape
            latent_model_input = latent_model_input.squeeze(2)
        else:
            batch_size, num_channels, latent_height, latent_width = latent_model_input.shape

        if control_latents.dim() == 5:
            _, control_channels, _, control_height, control_width = control_latents.shape
            control_latents = control_latents.squeeze(2)
        else:
            _, control_channels, control_height, control_width = control_latents.shape

        pipeline_class = self.PIPELINE_CLASSES[PipelineTypes.TEXT2IMG]

        pixel_height = latent_height * self.vae_scale_factor
        pixel_width = latent_width * self.vae_scale_factor

        packed_latents = pipeline_class._pack_latents(
            latent_model_input,
            batch_size,
            num_channels,
            latent_height,
            latent_width,
        )
        packed_control = pipeline_class._pack_latents(
            control_latents,
            batch_size,
            control_channels,
            control_height,
            control_width,
        )
        transformer_inputs = torch.cat([packed_latents, packed_control], dim=1)

        prompt_embeds = prepared_batch["prompt_embeds"].to(
            device=self.accelerator.device,
            dtype=self.config.weight_dtype,
        )
        prompt_embeds_mask = prepared_batch.get("encoder_attention_mask")
        if prompt_embeds_mask is not None:
            prompt_embeds_mask = prompt_embeds_mask.to(self.accelerator.device, dtype=torch.int64)
            if prompt_embeds_mask.dim() == 3 and prompt_embeds_mask.size(1) == 1:
                prompt_embeds_mask = prompt_embeds_mask.squeeze(1)
            txt_seq_lens = prompt_embeds_mask.sum(dim=1).tolist()
        else:
            txt_seq_lens = [prompt_embeds.shape[1]] * batch_size

        img_shapes = [
            [
                (1, latent_height // 2, latent_width // 2),
                (1, control_height // 2, control_width // 2),
            ]
            for _ in range(batch_size)
        ]

        raw_timesteps = prepared_batch["timesteps"]
        if not torch.is_tensor(raw_timesteps):
            raw_timesteps = torch.tensor(raw_timesteps, device=self.accelerator.device, dtype=torch.float32)
        else:
            raw_timesteps = raw_timesteps.to(device=self.accelerator.device, dtype=torch.float32)
        timesteps = raw_timesteps.expand(batch_size) / 1000.0

        with self._force_packed_transformer_output(self.model):
            noise_pred = self.model(
                hidden_states=transformer_inputs.to(self.accelerator.device, self.config.weight_dtype),
                timestep=timesteps,
                guidance=None,
                encoder_hidden_states=prompt_embeds,
                encoder_hidden_states_mask=prompt_embeds_mask,
                img_shapes=img_shapes,
                txt_seq_lens=txt_seq_lens,
                return_dict=False,
            )[0]

        noise_pred = noise_pred[:, : packed_latents.size(1)]
        noise_pred = pipeline_class._unpack_latents(noise_pred, pixel_height, pixel_width, self.vae_scale_factor)
        if noise_pred.dim() == 5:
            noise_pred = noise_pred.squeeze(2)

        return {"model_prediction": noise_pred}

    def _model_predict_edit_plus(self, prepared_batch):
        latent_model_input = prepared_batch["noisy_latents"]
        control_tensor_list = prepared_batch.get("control_tensor_list")
        if control_tensor_list is None:
            raise ValueError("Edit-v2 training requires control tensors but none were provided in the batch.")

        if latent_model_input.dim() == 5:
            batch_size, num_channels, _, latent_height, latent_width = latent_model_input.shape
            latent_model_input = latent_model_input.squeeze(2)
        else:
            batch_size, num_channels, latent_height, latent_width = latent_model_input.shape

        pipeline_class = self.PIPELINE_CLASSES[PipelineTypes.TEXT2IMG]
        pixel_height = latent_height * self.vae_scale_factor
        pixel_width = latent_width * self.vae_scale_factor

        packed_latents = pipeline_class._pack_latents(
            latent_model_input,
            batch_size,
            num_channels,
            latent_height,
            latent_width,
        )
        base_packed_tokens = packed_latents
        packed_latents_split = torch.chunk(packed_latents, batch_size, dim=0)

        img_shapes = [[(1, latent_height // 2, latent_width // 2)] for _ in range(batch_size)]
        combined_tokens = []
        vae = self.get_vae()
        if vae is None:
            raise ValueError("Qwen edit-v2 inference requires a loaded VAE.")
        vae.to(device=self.accelerator.device, dtype=self.config.weight_dtype)

        for idx, sample_controls in enumerate(control_tensor_list):
            if not sample_controls:
                raise ValueError("Each batch item must provide at least one control image for edit-v2 training.")

            sample_tokens = [packed_latents_split[idx]]
            for control_img in sample_controls:
                control_tensor = control_img
                if control_tensor.dim() == 3:
                    control_tensor = control_tensor.unsqueeze(0)

                ratio = control_tensor.shape[2] / control_tensor.shape[3]
                width = math.sqrt(VAE_IMAGE_SIZE * ratio)
                height = width / ratio
                width = round(width / 32) * 32
                height = round(height / 32) * 32

                resized = F.interpolate(
                    control_tensor,
                    size=(int(height), int(width)),
                    mode="bilinear",
                    align_corners=False,
                )

                scaled = resized.to(device=self.accelerator.device, dtype=self.config.weight_dtype).clamp_(-1.0, 1.0)
                vae_input = scaled.unsqueeze(2)  # (1, C, 1, H, W)

                with torch.no_grad():
                    encoded = vae.encode(vae_input).latent_dist.sample()

                if encoded.dim() == 5:
                    encoded = encoded.squeeze(2)

                latents_mean = (
                    torch.tensor(vae.config.latents_mean)
                    .view(1, vae.config.z_dim, 1, 1)
                    .to(device=encoded.device, dtype=encoded.dtype)
                )
                latents_std = 1.0 / torch.tensor(vae.config.latents_std).view(1, vae.config.z_dim, 1, 1).to(
                    device=encoded.device, dtype=encoded.dtype
                )
                control_latent = (encoded - latents_mean) * latents_std

                cl_height, cl_width = control_latent.shape[2], control_latent.shape[3]
                packed_control = pipeline_class._pack_latents(
                    control_latent,
                    1,
                    control_latent.shape[1],
                    cl_height,
                    cl_width,
                )
                sample_tokens.append(packed_control)
                img_shapes[idx].append((1, cl_height // 2, cl_width // 2))

            combined_tokens.append(torch.cat(sample_tokens, dim=1))

        transformer_inputs = torch.cat(combined_tokens, dim=0)

        prompt_embeds = prepared_batch["prompt_embeds"].to(
            device=self.accelerator.device,
            dtype=self.config.weight_dtype,
        )
        prompt_embeds_mask = prepared_batch.get("encoder_attention_mask")
        if prompt_embeds_mask is not None:
            prompt_embeds_mask = prompt_embeds_mask.to(self.accelerator.device, dtype=torch.int64)
            if prompt_embeds_mask.dim() == 3 and prompt_embeds_mask.size(1) == 1:
                prompt_embeds_mask = prompt_embeds_mask.squeeze(1)
            txt_seq_lens = prompt_embeds_mask.sum(dim=1).tolist()
        else:
            txt_seq_lens = [prompt_embeds.shape[1]] * batch_size

        raw_timesteps = prepared_batch["timesteps"]
        if not torch.is_tensor(raw_timesteps):
            raw_timesteps = torch.tensor(raw_timesteps, device=self.accelerator.device, dtype=torch.float32)
        else:
            raw_timesteps = raw_timesteps.to(device=self.accelerator.device, dtype=torch.float32)
        timesteps = raw_timesteps.expand(batch_size) / 1000.0

        with self._force_packed_transformer_output(self.model):
            noise_pred = self.model(
                hidden_states=transformer_inputs.to(self.accelerator.device, self.config.weight_dtype),
                timestep=timesteps,
                guidance=None,
                encoder_hidden_states=prompt_embeds,
                encoder_hidden_states_mask=prompt_embeds_mask,
                img_shapes=img_shapes,
                txt_seq_lens=txt_seq_lens,
                return_dict=False,
            )[0]

        noise_pred = noise_pred[:, : base_packed_tokens.size(1)]

        noise_pred = pipeline_class._unpack_latents(noise_pred, pixel_height, pixel_width, self.vae_scale_factor)
        if noise_pred.dim() == 5:
            noise_pred = noise_pred.squeeze(2)

        return {"model_prediction": noise_pred}

    def pre_vae_encode_transform_sample(self, sample):
        """
        Pre-encode transform for the sample before passing it to the VAE.
        Qwen Image VAE expects 5D input (adds frame dimension).
        """
        # Add frame dimension for Qwen VAE if needed
        if sample.dim() == 4:
            sample = sample.unsqueeze(2)  # (B, C, H, W) -> (B, C, 1, H, W)
        return sample

    def post_vae_encode_transform_sample(self, sample):
        """
        Post-encode transform for Qwen Image VAE output.
        Normalizes latents and removes frame dimension.
        """
        # Qwen Image VAE normalization
        # Remove frame dimension if present
        vae = self.get_vae()
        if vae is None:
            raise ValueError("Cannot normalize Qwen Image latents without a loaded VAE.")
        sample_latents = sample.latent_dist.sample()
        if sample_latents.dim() == 5:
            sample_latents = sample_latents.squeeze(2)  # (B, C, 1, H, W) -> (B, C, H, W)
        latents_mean = (
            torch.tensor(vae.config.latents_mean)
            .view(1, vae.config.z_dim, 1, 1)
            .to(sample_latents.device, sample_latents.dtype)
        )
        latents_std = 1.0 / torch.tensor(vae.config.latents_std).view(1, vae.config.z_dim, 1, 1).to(
            sample_latents.device, sample_latents.dtype
        )

        sample_latents = (sample_latents - latents_mean) * latents_std

        return sample_latents

    def pre_validation_preview_decode(self, latents: torch.Tensor) -> torch.Tensor:
        """
        Pre-process latents before passing to validation preview decoder.

        Qwen Image uses packed transformer latents that need to be untokenized/unpacked
        to spatial format, and the Wan 2.1 decoder expects rank-5 tensors (video format),
        so we need to unpack and add a frame dimension.

        Args:
            latents: The latents tensor to transform

        Returns:
            The transformed latents tensor unpacked and with frame dimension added (rank 5)
        """
        original_shape = latents.shape
        if latents.dim() == 4:
            # Already unpacked spatial latents: (B, C, H, W) -> (B, C, 1, H, W)
            latents = latents.unsqueeze(2)
            logger.debug(f"Validation preview: added frame dimension {original_shape} -> {latents.shape}")
        elif latents.dim() == 3:
            # Packed transformer latents - need to unpack to spatial format
            # The packed format is [B, num_tokens, hidden_dim]
            # We need to unpack using the pipeline's _unpack_latents method

            # Get the pipeline class for unpacking
            pipeline_class = self.PIPELINE_CLASSES.get(PipelineTypes.TEXT2IMG)
            if pipeline_class is None:
                raise ValueError("Cannot unpack latents without pipeline class")

            # Try to infer the spatial dimensions from the number of tokens
            # For Qwen, tokens = (H/2) * (W/2) where H,W are latent spatial dims
            batch_size, num_tokens, hidden_dim = latents.shape

            # Estimate spatial size: assume square aspect ratio for validation
            # num_tokens = (H/2) * (W/2), so H = W = sqrt(num_tokens) * 2
            estimated_side = int(math.sqrt(num_tokens)) * 2
            pixel_height = estimated_side * self.vae_scale_factor
            pixel_width = estimated_side * self.vae_scale_factor

            logger.debug(
                f"Validation preview: unpacking latents {original_shape} "
                f"(estimated pixel size: {pixel_height}x{pixel_width})"
            )

            try:
                # Unpack the latents to spatial format
                latents = pipeline_class._unpack_latents(latents, pixel_height, pixel_width, self.vae_scale_factor)

                # Now latents should be [B, C, H, W] - add frame dimension
                if latents.dim() == 4:
                    latents = latents.unsqueeze(2)  # [B, C, 1, H, W]
                elif latents.dim() == 5:
                    # Already has frame dimension
                    pass

                logger.debug(f"Validation preview: unpacked to {latents.shape}")
            except Exception as e:
                logger.error(
                    f"Failed to unpack validation preview latents with shape {original_shape}: {e}. "
                    f"This may indicate non-square aspect ratio or unexpected latent format."
                )
                raise

        return latents

    def check_user_config(self):
        """
        Check and validate user configuration for Qwen Image.
        """
        super().check_user_config()

        # Qwen Image specific checks
        if self.config.aspect_bucket_alignment != 32:
            if not getattr(self.config, "i_know_what_i_am_doing", False):
                logger.warning(
                    f"{self.NAME} requires an alignment value of 32px. "
                    "Overriding the value of --aspect_bucket_alignment. "
                    "If you really want to proceed without this enforcement, "
                    "supply `--i_know_what_i_am_doing`. -!-"
                )
                self.config.aspect_bucket_alignment = 32
            else:
                logger.warning(
                    f"-!- {self.NAME} requires an alignment value of 32px, but you have "
                    "supplied `--i_know_what_i_am_doing`, so this limit will not be enforced. -!-"
                )
                logger.warning(
                    "Proceeding with a non-32px alignment may cause bucketting errors, "
                    "image artifacts, or unstable training behaviour."
                )

        # Ensure we're using flow matching
        if self.config.prediction_type != "flow_matching":
            logger.warning(f"{self.NAME} uses flow matching. " "Overriding prediction_type to 'flow_matching'.")
            self.config.prediction_type = "flow_matching"


from simpletuner.helpers.models.registry import ModelRegistry

ModelRegistry.register("qwen_image", QwenImage)<|MERGE_RESOLUTION|>--- conflicted
+++ resolved
@@ -11,11 +11,6 @@
 import torch.nn.functional as F
 from diffusers import AutoencoderKLQwenImage, QwenImagePipeline
 from diffusers.models.attention_processor import Attention
-<<<<<<< HEAD
-from transformers import Qwen2_5_VLForConditionalGeneration, Qwen2Tokenizer
-
-from simpletuner.helpers.models.common import ImageModelFoundation, ModelTypes, PipelineTypes, PredictionTypes
-=======
 from PIL import Image
 from transformers import Qwen2_5_VLForConditionalGeneration, Qwen2Tokenizer
 
@@ -26,7 +21,6 @@
     PredictionTypes,
     TextEmbedCacheKey,
 )
->>>>>>> 691cbd30
 from simpletuner.helpers.models.qwen_image.pipeline import QwenImageEditPipeline
 from simpletuner.helpers.models.qwen_image.pipeline_edit_plus import (
     CONDITION_IMAGE_SIZE,
@@ -493,17 +487,6 @@
             return True
         return False
 
-<<<<<<< HEAD
-    def requires_conditioning_image_embeds(self) -> bool:
-        return self._is_edit_v1_flavour()
-
-    def conditioning_image_embeds_use_reference_dataset(self) -> bool:
-        return self._is_edit_v1_flavour()
-
-    def _get_conditioning_image_embedder(self):
-        if not self._is_edit_v1_flavour():
-            raise ValueError("Conditioning image embeds are only supported for Qwen edit-v1 flavours.")
-=======
     def requires_conditioning_validation_inputs(self) -> bool:
         """Whether this model requires conditioning inputs during validation."""
         return self._is_edit_flavour()
@@ -521,14 +504,70 @@
         import torch
 
         return torch.zeros((1, 3, 224, 224), device=self.accelerator.device, dtype=self.config.weight_dtype)
->>>>>>> 691cbd30
 
     def encode_validation_negative_prompt(self, negative_prompt: str, positive_prompt_embeds: dict = None):
         """For edit models, encode with dummy image."""
         if not self._is_edit_flavour():
             return super().encode_validation_negative_prompt(negative_prompt, positive_prompt_embeds)
 
-<<<<<<< HEAD
+        if self.text_encoders is None or len(self.text_encoders) == 0:
+            self.load_text_encoder()
+
+        pipeline = self.get_pipeline(PipelineTypes.TEXT2IMG, load_base_model=False)
+        dummy_image = self._create_dummy_image()
+        prompt_embeds, prompt_embeds_mask = pipeline.encode_prompt(
+            [negative_prompt],
+            image=dummy_image,
+            device=self.accelerator.device,
+        )
+
+        return {
+            "prompt_embeds": prompt_embeds[0],
+            "attention_masks": prompt_embeds_mask[0],
+        }
+
+    def encode_dropout_caption(self, positive_prompt_embeds: dict = None):
+        """For edit models, encode empty string with dummy image."""
+        if not self._is_edit_flavour():
+            return super().encode_dropout_caption(positive_prompt_embeds)
+
+        if self.text_encoders is None or len(self.text_encoders) == 0:
+            self.load_text_encoder()
+
+        pipeline = self.get_pipeline(PipelineTypes.TEXT2IMG, load_base_model=False)
+        dummy_image = self._create_dummy_image()
+        prompt_embeds, prompt_embeds_mask = pipeline.encode_prompt(
+            [""],
+            image=dummy_image,
+            device=self.accelerator.device,
+        )
+
+        return {
+            "prompt_embeds": prompt_embeds[0],
+            "attention_masks": prompt_embeds_mask[0],
+        }
+
+    def text_embed_cache_key(self) -> TextEmbedCacheKey:
+        if self._is_edit_v1_flavour():
+            return TextEmbedCacheKey.DATASET_AND_FILENAME
+        return super().text_embed_cache_key()
+
+    def requires_text_embed_image_context(self) -> bool:
+        return self._is_edit_v1_flavour()
+
+    def requires_conditioning_image_embeds(self) -> bool:
+        return self._is_edit_v1_flavour()
+
+    def conditioning_image_embeds_use_reference_dataset(self) -> bool:
+        return self._is_edit_v1_flavour()
+
+    def _get_conditioning_image_embedder(self):
+        if not self._is_edit_v1_flavour():
+            raise ValueError("Conditioning image embeds are only supported for Qwen edit-v1 flavours.")
+
+        if self._conditioning_image_embedder is not None:
+            return self._conditioning_image_embedder
+
         pipeline = self.get_pipeline(PipelineTypes.TEXT2IMG)
         processor = getattr(pipeline, "processor", None)
         if processor is None:
@@ -536,73 +575,6 @@
         text_encoder = getattr(pipeline, "text_encoder", None)
         dtype = getattr(text_encoder, "dtype", torch.float32)
 
-=======
-        if self.text_encoders is None or len(self.text_encoders) == 0:
-            self.load_text_encoder()
-
-        pipeline = self.get_pipeline(PipelineTypes.TEXT2IMG, load_base_model=False)
-        dummy_image = self._create_dummy_image()
-        prompt_embeds, prompt_embeds_mask = pipeline.encode_prompt(
-            [negative_prompt],
-            image=dummy_image,
-            device=self.accelerator.device,
-        )
-
-        return {
-            "prompt_embeds": prompt_embeds[0],
-            "attention_masks": prompt_embeds_mask[0],
-        }
-
-    def encode_dropout_caption(self, positive_prompt_embeds: dict = None):
-        """For edit models, encode empty string with dummy image."""
-        if not self._is_edit_flavour():
-            return super().encode_dropout_caption(positive_prompt_embeds)
-
-        if self.text_encoders is None or len(self.text_encoders) == 0:
-            self.load_text_encoder()
-
-        pipeline = self.get_pipeline(PipelineTypes.TEXT2IMG, load_base_model=False)
-        dummy_image = self._create_dummy_image()
-        prompt_embeds, prompt_embeds_mask = pipeline.encode_prompt(
-            [""],
-            image=dummy_image,
-            device=self.accelerator.device,
-        )
-
-        return {
-            "prompt_embeds": prompt_embeds[0],
-            "attention_masks": prompt_embeds_mask[0],
-        }
-
-    def text_embed_cache_key(self) -> TextEmbedCacheKey:
-        if self._is_edit_v1_flavour():
-            return TextEmbedCacheKey.DATASET_AND_FILENAME
-        return super().text_embed_cache_key()
-
-    def requires_text_embed_image_context(self) -> bool:
-        return self._is_edit_v1_flavour()
-
-    def requires_conditioning_image_embeds(self) -> bool:
-        return self._is_edit_v1_flavour()
-
-    def conditioning_image_embeds_use_reference_dataset(self) -> bool:
-        return self._is_edit_v1_flavour()
-
-    def _get_conditioning_image_embedder(self):
-        if not self._is_edit_v1_flavour():
-            raise ValueError("Conditioning image embeds are only supported for Qwen edit-v1 flavours.")
-
-        if self._conditioning_image_embedder is not None:
-            return self._conditioning_image_embedder
-
-        pipeline = self.get_pipeline(PipelineTypes.TEXT2IMG)
-        processor = getattr(pipeline, "processor", None)
-        if processor is None:
-            raise ValueError("Qwen edit pipeline does not expose a processor for conditioning embeds.")
-        text_encoder = getattr(pipeline, "text_encoder", None)
-        dtype = getattr(text_encoder, "dtype", torch.float32)
-
->>>>>>> 691cbd30
         self._conditioning_image_embedder = self._EditV1ConditioningImageEmbedder(
             processor=processor,
             device=self.accelerator.device,
@@ -856,57 +828,51 @@
 
         @torch.no_grad()
         def encode(self, images, captions=None):
-<<<<<<< HEAD
+            pil_images: List[Image.Image] = []
+            for image in images:
+                if isinstance(image, Image.Image):
+                    pil_image = image
+                elif isinstance(image, torch.Tensor):
+                    tensor = image.detach().cpu()
+                    if tensor.dim() == 4 and tensor.size(0) == 1:
+                        tensor = tensor.squeeze(0)
+                    if tensor.dim() == 3:
+                        array = tensor.permute(1, 2, 0).numpy()
+                        pil_image = Image.fromarray((np.clip(array, 0.0, 1.0) * 255.0).astype(np.uint8))
+                    else:
+                        raise ValueError(f"Unsupported conditioning image tensor rank: {tensor.dim()}")
+                elif isinstance(image, np.ndarray):
+                    pil_image = Image.fromarray(image.astype(np.uint8))
+                else:
+                    raise ValueError(f"Unsupported conditioning image type: {type(image)}")
+
+                pil_images.append(pil_image.convert("RGB"))
+
+            image_token = getattr(self.processor, "image_token", "<|image_pad|>")
             text_inputs: List[str] | None = None
             if captions is not None:
                 text_inputs = []
-                image_token = getattr(self.processor, "image_token", "<|image_pad|>")
                 for caption in captions:
                     caption_text = (caption or "").strip()
-                    if caption_text:
-                        composed = f"{caption_text} {image_token}"
-                    else:
-                        composed = image_token
+                    composed = f"{caption_text} {image_token}" if caption_text else image_token
                     text_inputs.append(composed)
             if text_inputs is None:
-                image_token = getattr(self.processor, "image_token", "<|image_pad|>")
-                text_inputs = [image_token] * len(images)
+                text_inputs = [image_token] * len(pil_images)
+
             processed = self.image_processor(
-                images=images,
+                images=pil_images,
                 text=text_inputs,
                 return_tensors="pt",
             )
             pixel_values = processed["pixel_values"].to(device=self.device, dtype=self.dtype)
             image_grid_thw = processed.get("image_grid_thw", None)
 
-            embeds = []
+            embeds: List[dict] = []
             for idx in range(pixel_values.shape[0]):
                 entry = {"pixel_values": pixel_values[idx]}
                 if image_grid_thw is not None:
                     entry["image_grid_thw"] = image_grid_thw[idx]
                 embeds.append(entry)
-=======
-            embeds: List[dict] = []
-            for image in images:
-                if not isinstance(image, Image.Image):
-                    # convert tensors/arrays back to PIL for consistent processing
-                    if isinstance(image, torch.Tensor):
-                        tensor = image.detach().cpu()
-                        if tensor.dim() == 4 and tensor.size(0) == 1:
-                            tensor = tensor.squeeze(0)
-                        if tensor.dim() == 3:
-                            array = tensor.permute(1, 2, 0).numpy()
-                            image = Image.fromarray((np.clip(array, 0.0, 1.0) * 255.0).astype(np.uint8))
-                    elif isinstance(image, np.ndarray):
-                        image = Image.fromarray(image.astype(np.uint8))
-                    else:
-                        raise ValueError(f"Unsupported conditioning image type: {type(image)}")
-
-                array = np.array(image.convert("RGB"), copy=True)
-                tensor = torch.from_numpy(array).permute(2, 0, 1).to(dtype=self.dtype)
-                tensor = tensor / 255.0
-                embeds.append({"pixel_values": tensor})
->>>>>>> 691cbd30
             return embeds
 
     def _model_predict_edit_v1(self, prepared_batch):
