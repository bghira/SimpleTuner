import logging
import os
from hashlib import sha256
from typing import Any, List, Optional, Tuple

import numpy as np
import torch
from PIL import Image

from simpletuner.helpers.training import image_file_extensions
from simpletuner.helpers.training.multi_process import rank_info, should_log
from simpletuner.helpers.training.state_tracker import StateTracker

try:
    from simpletuner.helpers.webhooks.mixin import WebhookMixin
except Exception:  # pragma: no cover - optional dependency guard

    class WebhookMixin:  # type: ignore
        """Fallback mixin used when webhook dependencies are unavailable."""

        def set_webhook_handler(self, webhook_handler):
            self.webhook_handler = webhook_handler


logger = logging.getLogger("ConditioningImageEmbedCache")
if should_log():
    logger.setLevel(os.environ.get("SIMPLETUNER_LOG_LEVEL", "INFO"))
else:
    logger.setLevel("ERROR")


class ImageEmbedCache(WebhookMixin):
    def __init__(
        self,
        id: str,
        dataset_type: str,
        model,
        accelerator,
        metadata_backend,
        image_data_backend,
        cache_data_backend=None,
        instance_data_dir: str = "",
        cache_dir: str = "",
        write_batch_size: int = 16,
        read_batch_size: int = 16,
        embed_batch_size: int = 4,
        hash_filenames: bool = True,
    ):
        self.id = id
        self.dataset_type = dataset_type
        self.model = model
        self.accelerator = accelerator
        self.metadata_backend = metadata_backend
        self.image_data_backend = image_data_backend
        self.cache_data_backend = cache_data_backend if cache_data_backend is not None else image_data_backend
        self.instance_data_dir = instance_data_dir or ""
        self.cache_dir = cache_dir or ""
        if self.cache_data_backend and self.cache_data_backend.type in ["local", "huggingface"] and self.cache_dir:
            self.cache_dir = os.path.abspath(self.cache_dir)
            self.cache_data_backend.create_directory(self.cache_dir)
        self.write_batch_size = write_batch_size
        self.read_batch_size = read_batch_size
        self.embed_batch_size = self._ensure_positive_batch_size(embed_batch_size, default=1)
        self.hash_filenames = hash_filenames
        self.rank_info = rank_info()

        self.webhook_handler = None

        self.image_path_to_embed_path: dict[str, str] = {}
        self.embed_path_to_image_path: dict[str, str] = {}

        self.embedder = None

    def debug_log(self, msg: str):
        logger.debug(f"{self.rank_info}{msg}")

    def set_webhook_handler(self, webhook_handler):
        self.webhook_handler = webhook_handler

    @staticmethod
    def _ensure_positive_batch_size(value, default: int) -> int:
        try:
            batch_size = int(value)
        except (TypeError, ValueError):
            return default
        return batch_size if batch_size > 0 else default

    def _ensure_embedder(self):
        if self.embedder is not None:
            return

        provider_factory = getattr(self.model, "get_conditioning_image_embedder", None)
        if not callable(provider_factory):
            raise ValueError(
                "Model does not expose a conditioning image embed provider. "
                "Ensure the active model implements 'get_conditioning_image_embedder'."
            )

        embedder = provider_factory()
        if embedder is None:
            raise ValueError("Model reported support for conditioning image embeddings but did not return a provider.")
        if not hasattr(embedder, "encode") or not callable(embedder.encode):
            raise ValueError("Conditioning image embed provider must implement an 'encode(images)' method.")
        self.embedder = embedder

    def generate_embed_filename(self, filepath: str) -> Tuple[str, str]:
        if filepath.endswith(".pt"):
            return filepath, os.path.basename(filepath)
        base_filename = os.path.splitext(os.path.basename(filepath))[0]
        if self.hash_filenames:
            base_filename = sha256(str(base_filename).encode()).hexdigest()
        base_filename = f"{base_filename}.pt"

        subfolders = ""
        if self.instance_data_dir:
            normalized_filepath = os.path.abspath(os.path.dirname(filepath))
            normalized_instance = os.path.abspath(self.instance_data_dir)
            if normalized_filepath.startswith(normalized_instance):
                subfolders = normalized_filepath.replace(normalized_instance, "", 1).lstrip(os.sep)

        if subfolders:
            full_filename = os.path.join(self.cache_dir, subfolders, base_filename)
        else:
            full_filename = os.path.join(self.cache_dir, base_filename)
        return full_filename, base_filename

    def build_embed_filename_map(self, all_image_files: List[str]) -> None:
        self.image_path_to_embed_path.clear()
        self.embed_path_to_image_path.clear()

        for image_file in all_image_files:
            cache_filename, _ = self.generate_embed_filename(image_file)
            if self.cache_data_backend.type == "local":
                cache_filename = os.path.abspath(cache_filename)
            self.image_path_to_embed_path[image_file] = cache_filename
            self.embed_path_to_image_path[cache_filename] = image_file

    def discover_all_files(self) -> List[str]:
        all_image_files = StateTracker.get_image_files(data_backend_id=self.id) or StateTracker.set_image_files(
            self.image_data_backend.list_files(
                instance_data_dir=self.instance_data_dir,
                file_extensions=image_file_extensions,
            ),
            data_backend_id=self.id,
        )
        StateTracker.get_conditioning_image_embed_files(self.id) or StateTracker.set_conditioning_image_embed_files(
            self.cache_data_backend.list_files(
                instance_data_dir=self.cache_dir,
                file_extensions=["pt"],
            ),
            data_backend_id=self.id,
        )
        self.debug_log(f"ConditioningImageEmbedCache discover_all_files found {len(all_image_files)} sources")
        return all_image_files

    def discover_unprocessed_files(self) -> List[str]:
        if not self.image_path_to_embed_path:
            return []

        pending = []
        for image_path, embed_path in self.image_path_to_embed_path.items():
            test_path = embed_path
            if self.cache_data_backend.type == "local":
                test_path = os.path.abspath(embed_path)
            if not self.cache_data_backend.exists(test_path):
                pending.append(image_path)

        return pending

    def _load_image_for_embedding(self, filepath: str) -> Image.Image:
        sample = self.image_data_backend.read_image(filepath)
        if isinstance(sample, Image.Image):
            return sample.convert("RGB")
        if isinstance(sample, np.ndarray):
            if sample.ndim == 4:
                first_frame = sample[0]
            elif sample.ndim == 3:
                first_frame = sample
            else:
                raise ValueError(f"Unsupported numpy shape for conditioning embed: {sample.shape}")
            if first_frame.dtype != np.uint8:
                first_frame = np.clip(first_frame, 0, 255).astype(np.uint8)
            return Image.fromarray(first_frame).convert("RGB")
        raise ValueError(f"Unsupported sample type for conditioning embed: {type(sample)}")

    def _encode_batch(
        self, filepaths: List[str], captions: Optional[List[Optional[str]]] = None
    ) -> Tuple[List[str], List[Any]]:
        self._ensure_embedder()
        valid_paths: List[str] = []
        images: List[Image.Image] = []
<<<<<<< HEAD
        captions_for_batch: Optional[List[Optional[str]]] = [] if captions is not None else None
=======
        captions_for_batch: Optional[List[Optional[str]]]
        if captions is not None:
            captions_for_batch = []
        else:
            captions_for_batch = None
>>>>>>> 691cbd30
        for idx, fp in enumerate(filepaths):
            try:
                images.append(self._load_image_for_embedding(fp))
                valid_paths.append(fp)
                if captions_for_batch is not None:
                    caption_value = None
                    if captions is not None and idx < len(captions):
                        caption_value = captions[idx]
                    captions_for_batch.append(caption_value)
            except FileNotFoundError:
                self.debug_log(f"Skipping missing file during conditioning embed generation: {fp}")
            except ValueError as exc:
                self.debug_log(f"Skipping unsupported sample {fp}: {exc}")
        if not images:
            return [], []
        with torch.no_grad():
            encode_kwargs = {}
            if captions_for_batch is not None:
                encode_kwargs["captions"] = captions_for_batch
            embeddings = self.embedder.encode(images, **encode_kwargs)
        if embeddings is None:
            return [], []

        def _detach_tensor(value):
            return value.detach().cpu()

        if isinstance(embeddings, (list, tuple)):
            if len(embeddings) == 0:
                return [], []
            if all(torch.is_tensor(item) for item in embeddings):
                stacked = torch.stack(embeddings, dim=0)
                stacked = _detach_tensor(stacked)
                return valid_paths, [stacked[i] for i in range(stacked.shape[0])]
            if all(isinstance(item, dict) for item in embeddings):
                processed: List[dict] = []
                for entry in embeddings:
                    processed.append(
                        {key: (_detach_tensor(value) if torch.is_tensor(value) else value) for key, value in entry.items()}
                    )
                return valid_paths, processed
            raise ValueError(
                "Conditioning image embed provider returned a sequence with unsupported element types. "
                "Expected tensors or dictionaries."
            )

        if isinstance(embeddings, dict):
            processed_dict = {
                key: (_detach_tensor(value) if torch.is_tensor(value) else value) for key, value in embeddings.items()
            }
            return valid_paths, [processed_dict]

        if isinstance(embeddings, np.ndarray):
            embeddings = torch.from_numpy(embeddings)

        if torch.is_tensor(embeddings):
            embeddings = _detach_tensor(embeddings)
            return valid_paths, [embeddings[i] for i in range(embeddings.shape[0])]

        raise ValueError("Conditioning image embed provider returned an unsupported embedding type.")

    def _write_embed(self, filepath: str, embedding: torch.Tensor) -> None:
        cache_path = self.image_path_to_embed_path.get(filepath)
        if cache_path is None:
            cache_path, _ = self.generate_embed_filename(filepath)
            self.image_path_to_embed_path[filepath] = cache_path
            self.embed_path_to_image_path[cache_path] = filepath

        directory = os.path.dirname(cache_path)
        if directory and self.cache_data_backend.type == "local":
            os.makedirs(directory, exist_ok=True)

        self.cache_data_backend.torch_save(embedding, cache_path)

        current_cache = StateTracker.get_conditioning_image_embed_files(self.id)
        if isinstance(current_cache, dict):
            current_cache[cache_path] = True

    def process_files(self, filepaths: List[str], captions: Optional[List[Optional[str]]] = None) -> None:
        if not filepaths:
            self.debug_log("process_files called with empty filepaths list")
            return
        self.debug_log(f"process_files processing {len(filepaths)} files in batches of {self.embed_batch_size}")
        for idx in range(0, len(filepaths), self.embed_batch_size):
            batch_paths = filepaths[idx : idx + self.embed_batch_size]
            batch_captions = None
            if captions is not None:
                batch_captions = captions[idx : idx + self.embed_batch_size]
<<<<<<< HEAD
            valid_paths, embeddings = self._encode_batch(batch_paths, captions=batch_captions)
=======
            self.debug_log(f"Processing batch {idx // self.embed_batch_size + 1}: {len(batch_paths)} files")
            valid_paths, embeddings = self._encode_batch(batch_paths, captions=batch_captions)
            self.debug_log(f"Encoded {len(valid_paths)} valid embeddings from batch")
>>>>>>> 691cbd30
            for fp, embed in zip(valid_paths, embeddings):
                self._write_embed(fp, embed)
        if self.cache_dir:
            StateTracker.set_conditioning_image_embed_files(
                self.cache_data_backend.list_files(
                    instance_data_dir=self.cache_dir,
                    file_extensions=["pt"],
                ),
                data_backend_id=self.id,
            )

    def retrieve_from_cache(self, filepath: str, caption: Optional[str] = None) -> torch.Tensor:
        if filepath not in self.image_path_to_embed_path:
            cache_path, _ = self.generate_embed_filename(filepath)
            self.image_path_to_embed_path[filepath] = cache_path
            self.embed_path_to_image_path[cache_path] = filepath

        cache_path = self.image_path_to_embed_path[filepath]
        if not self.cache_data_backend.exists(cache_path):
            caption_batch = [caption] if caption is not None else None
            self.process_files([filepath], captions=caption_batch)
        return self.cache_data_backend.torch_load(cache_path)<|MERGE_RESOLUTION|>--- conflicted
+++ resolved
@@ -189,15 +189,7 @@
         self._ensure_embedder()
         valid_paths: List[str] = []
         images: List[Image.Image] = []
-<<<<<<< HEAD
         captions_for_batch: Optional[List[Optional[str]]] = [] if captions is not None else None
-=======
-        captions_for_batch: Optional[List[Optional[str]]]
-        if captions is not None:
-            captions_for_batch = []
-        else:
-            captions_for_batch = None
->>>>>>> 691cbd30
         for idx, fp in enumerate(filepaths):
             try:
                 images.append(self._load_image_for_embedding(fp))
@@ -285,13 +277,9 @@
             batch_captions = None
             if captions is not None:
                 batch_captions = captions[idx : idx + self.embed_batch_size]
-<<<<<<< HEAD
-            valid_paths, embeddings = self._encode_batch(batch_paths, captions=batch_captions)
-=======
             self.debug_log(f"Processing batch {idx // self.embed_batch_size + 1}: {len(batch_paths)} files")
             valid_paths, embeddings = self._encode_batch(batch_paths, captions=batch_captions)
             self.debug_log(f"Encoded {len(valid_paths)} valid embeddings from batch")
->>>>>>> 691cbd30
             for fp, embed in zip(valid_paths, embeddings):
                 self._write_embed(fp, embed)
         if self.cache_dir:
