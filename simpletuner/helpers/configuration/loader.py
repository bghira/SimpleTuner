import logging
import os
import sys

from simpletuner.helpers.configuration import cmd_args, env_file, json_file, toml_file
from simpletuner.helpers.training.state_tracker import StateTracker

logger = logging.getLogger("SimpleTuner")
from simpletuner.helpers.training.multi_process import should_log

if should_log():
    logger.setLevel(os.environ.get("SIMPLETUNER_LOG_LEVEL", "INFO"))
else:
    logger.setLevel("ERROR")

helpers = {
    "json": json_file.load_json_config,
    "toml": toml_file.load_toml_config,
    "env": env_file.load_env_config,
    "cmd": cmd_args.parse_cmdline_args,
}

default_config_paths = {
    "json": "config.json",
    "toml": "config.toml",
    "env": "config.env",
}


def attach_env_to_path_if_not_present(backend: str, env: str = None):
    backend_cfg_path = default_config_paths.get(backend)
    if env and env != "default":
        return f"config/{env}/{backend_cfg_path}"
    return f"config/{backend_cfg_path}"


def auto_detect_config_backend(config_env: str = "default"):
    """Auto-detect configuration backend based on file existence, defaulting to JSON."""
    config_base_path = "config"
    if config_env and config_env != "default":
        config_base_path = os.path.join("config", config_env)

    # Check for config files in priority order: json, toml, env
    for backend, filename in [
        ("json", "config.json"),
        ("toml", "config.toml"),
        ("env", "config.env"),
    ]:
        config_path = os.path.join(config_base_path, filename)
        if os.path.exists(config_path):
            return backend

    # Default to json if no config files found (will be created or cause error later)
    return "json"


def load_env_variables():
    """
    Load environment variables from config.env files, mimicking train.sh behavior.
    This should happen early, before any other configuration loading.
    """
    # Source base config.env if it exists (like train.sh line 10)
    base_env_path = "config/config.env"
    if os.path.exists(base_env_path):
        env_config = env_file.parse_env_file(base_env_path)
        for key, value in env_config.items():
            if isinstance(value, list):
                value = " ".join(value)
            if value and isinstance(value, str):
                os.environ[key] = value

    # Source environment-specific config.env if ENV is set (like train.sh line 88)
    env = os.environ.get("ENV", os.environ.get("SIMPLETUNER_ENV", "default"))
    if env and env != "default":
        env_specific_path = f"config/{env}/config.env"
        if os.path.exists(env_specific_path):
            env_config = env_file.parse_env_file(env_specific_path)
            for key, value in env_config.items():
                if isinstance(value, list):
                    value = " ".join(value)
                if value and isinstance(value, str):
                    os.environ[key] = value


def load_config(args: dict = None, exit_on_error: bool = False):
    # Load environment variables from config.env files first (like train.sh does)
    load_env_variables()

    # Check if help is requested; bypass configuration loading if true
    if "-h" in sys.argv or "--help" in sys.argv:
        return helpers["cmd"]()

<<<<<<< HEAD
    if args is not None and hasattr(args, "__dict__"):
        args = args.__dict__.copy()
        args.pop("should_abort", None)

    mapped_config = args
    if mapped_config is None or not mapped_config:
=======
    if args is None or not args:
>>>>>>> 62363945
        config_env = os.environ.get(
            "SIMPLETUNER_ENVIRONMENT",
            os.environ.get("SIMPLETUNER_ENV", os.environ.get("ENV", "default")),
        )

        # Auto-detect config backend unless explicitly set
        config_backend = os.environ.get(
            "SIMPLETUNER_CONFIG_BACKEND",
            os.environ.get("CONFIG_BACKEND", os.environ.get("CONFIG_TYPE")),
        )

        if not config_backend:
            config_backend = auto_detect_config_backend(config_env)
        else:
            config_backend = config_backend.lower()

        config_backend_path = "config"
        if config_env and config_env != "default" and config_env is not None:
            config_backend_path = os.path.join("config", config_env)
        StateTracker.set_config_path(config_backend_path)
        logger.info("Using {} configuration backend.".format(config_backend))
        mapped_config = helpers[config_backend]()
        if config_backend == "cmd":
            return mapped_config
    else:
        mapped_config = json_file.normalize_args(args)

    if isinstance(mapped_config, dict):
        # Convert dict to list of command-line style arguments
        list_arguments = []
        for arg_name, value in mapped_config.items():
            if isinstance(value, str) and value.startswith("'") and value.endswith("'"):
                value = value[1:-1]
            if isinstance(value, str) and value.startswith('"') and value.endswith('"'):
                value = value[1:-1]
            try:
                float(value)
                is_numeric = True
            except (ValueError, TypeError):
                is_numeric = False
            if value is not None and value != "":
                if isinstance(value, str) and value.lower() in ["true", "false"]:
                    if value.lower() == "true":
                        list_arguments.append(f"{arg_name}")
                    else:
                        continue
                elif value is False:
                    continue
                elif value is True:
                    list_arguments.append(f"{arg_name}")
                elif is_numeric:
                    list_arguments.append(f"{arg_name}={value}")
                else:
                    list_arguments.append(f"{arg_name}={value}")
        mapped_config = list_arguments

    configuration = helpers["cmd"](input_args=mapped_config, exit_on_error=exit_on_error)

    return configuration<|MERGE_RESOLUTION|>--- conflicted
+++ resolved
@@ -90,16 +90,12 @@
     if "-h" in sys.argv or "--help" in sys.argv:
         return helpers["cmd"]()
 
-<<<<<<< HEAD
     if args is not None and hasattr(args, "__dict__"):
         args = args.__dict__.copy()
         args.pop("should_abort", None)
 
     mapped_config = args
     if mapped_config is None or not mapped_config:
-=======
-    if args is None or not args:
->>>>>>> 62363945
         config_env = os.environ.get(
             "SIMPLETUNER_ENVIRONMENT",
             os.environ.get("SIMPLETUNER_ENV", os.environ.get("ENV", "default")),
