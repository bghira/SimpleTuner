import concurrent.futures
import logging
import os
from collections import Counter, defaultdict
from concurrent.futures import ThreadPoolExecutor
from os import environ

import numpy as np
import torch
from PIL import Image

from simpletuner.helpers.image_manipulation.training_sample import TrainingSample
from simpletuner.helpers.models.common import TextEmbedCacheKey
from simpletuner.helpers.training.multi_process import _get_rank, rank_info
from simpletuner.helpers.training.state_tracker import StateTracker
from simpletuner.helpers.utils.pathing import normalize_data_path

logger = logging.getLogger("collate_fn")
logger.setLevel(environ.get("SIMPLETUNER_COLLATE_LOG_LEVEL", "INFO") if _get_rank() == 0 else "ERROR")
rank_text = rank_info()
from torchvision.transforms import ToTensor

# Convert PIL Image to PyTorch Tensor
to_tensor = ToTensor()


def debug_log(msg: str):
    logger.debug(f"{rank_text}{msg}")


def compute_time_ids(
    intermediary_size: tuple,
    target_size: tuple,
    weight_dtype,
    vae_downscale_factor: int = 8,
    crop_coordinates: list = None,
):
    if intermediary_size is None or target_size is None:
        raise Exception(
            f"Cannot continue, the intermediary_size or target_size were not provided: {intermediary_size}, {target_size}"
        )
    logger.debug(
        f"Computing time ids for:" f"\n-> intermediary_size = {intermediary_size}" f"\n-> target_size = {target_size}"
    )
    # The dimensions of tensors are "transposed", as:
    # (batch_size, height, width)
    # An image would look like:
    # (width, height)
    # SDXL conditions are:
    # [h, w, h, w, h, w]
    original_width = intermediary_size[0]
    original_height = intermediary_size[1]
    target_width = int(target_size[2] * vae_downscale_factor)
    target_height = int(target_size[1] * vae_downscale_factor)
    final_target_size = (target_height, target_width)
    if original_width is None:
        raise ValueError("Original width must be specified.")
    if original_height is None:
        raise ValueError("Original height must be specified.")
    if crop_coordinates is None:
        raise ValueError("Crop coordinates were not collected during collate.")
    if StateTracker.is_sdxl_refiner():
        fake_aesthetic_score = StateTracker.get_args().data_aesthetic_score
        add_time_ids = list((original_height, original_width) + tuple(crop_coordinates) + (fake_aesthetic_score,))
    else:
        add_time_ids = list((original_height, original_width) + tuple(crop_coordinates) + final_target_size)

    add_time_ids = torch.tensor([add_time_ids], dtype=weight_dtype)
    logger.debug(f"compute_time_ids returning {add_time_ids.shape} shaped time ids: {add_time_ids}")
    return add_time_ids


def extract_filepaths(examples):
    filepaths = []
    for example in examples:
        filepaths.append(example["image_path"])
    return filepaths


def describe_missing_conditioning_pairs(
    examples,
    conditioning_examples,
    conditioning_backends,
    training_backend_id,
    training_root=None,
):
    if not examples or not conditioning_backends or not training_backend_id:
        return []
    if any(example.get("data_backend_id") != training_backend_id for example in examples):
        return ["Unable to list missing pairs because multiple training data backends are present in the batch."]

    expected_counter = Counter()
    for example in examples:
        identifier = normalize_data_path(example.get("image_path"), training_root)
        if identifier is not None:
            expected_counter[identifier] += 1
    if not expected_counter:
        return []

    actual_counts = defaultdict(Counter)
    resolution_errors = []
    for cond_example in conditioning_examples:
        backend_id = getattr(cond_example, "_source_dataset_id", getattr(cond_example, "data_backend_id", None))
        if backend_id is None:
            continue
        identifier = None
        if hasattr(cond_example, "training_sample_path"):
            try:
                identifier = normalize_data_path(
                    cond_example.training_sample_path(training_backend_id),
                    training_root,
                )
            except Exception as exc:
                resolution_errors.append(
                    f"{backend_id}: failed to resolve training pair for "
                    f"{getattr(cond_example, '_image_path', 'unknown')}: {exc}"
                )
        if identifier is not None:
            actual_counts[backend_id][identifier] += 1

    messages = []
    for backend_cfg in conditioning_backends:
        backend_id = backend_cfg.get("id")
        backend_actual = actual_counts.get(backend_id, Counter())
        missing_paths = []
        for identifier, expected_count in expected_counter.items():
            actual_count = backend_actual.get(identifier, 0)
            if actual_count < expected_count:
                missing_paths.extend([identifier] * (expected_count - actual_count))
        if missing_paths:
            preview = ", ".join(missing_paths[:3])
            if len(missing_paths) > 3:
                preview += ", ..."
            messages.append(f"{backend_id} missing {len(missing_paths)} pair(s): {preview}")

    messages.extend(resolution_errors)
    return messages


def fetch_pixel_values(fp, data_backend_id: str, model):
    """Worker method to fetch pixel values for a single image."""
    debug_log(f" -> pull pixels for fp {fp} from cache via data backend {data_backend_id}")
    data_backend = StateTracker.get_data_backend(data_backend_id)
    image = data_backend["data_backend"].read_image(fp)
    training_sample = TrainingSample(image=image, data_backend_id=data_backend_id, model=model)
    return training_sample.prepare(return_tensor=True).image


def fetch_latent(fp, data_backend_id: str):
    """Worker method to fetch latent for a single image."""
    debug_log(f" -> pull latents for fp {fp} from cache via data backend {data_backend_id}")
    latent = StateTracker.get_vaecache(id=data_backend_id).retrieve_from_cache(fp)

    # Move to CPU and pin memory if it's not on the GPU
    if not torch.backends.mps.is_available():
        debug_log(" -> push latents to GPU via pinned memory")
        if isinstance(latent, dict):
            latent["latents"] = latent["latents"].to("cpu").pin_memory()
        else:
            latent = latent.to("cpu").pin_memory()
    return latent


def deepfloyd_pixels(filepaths, data_backend_id: str, model):
    """DeepFloyd doesn't use the VAE. We retrieve, normalise, and stack the pixel tensors directly."""
    # Use a thread pool to fetch latents concurrently
    try:
        with concurrent.futures.ThreadPoolExecutor() as executor:
            pixels = list(
                executor.map(
                    fetch_pixel_values,
                    filepaths,
                    [data_backend_id] * len(filepaths),
                    [model] * len(filepaths),
                )
            )
    except Exception as e:
        logger.error(f"(id={data_backend_id}) Error while computing pixels: {e}")
        raise
    pixels = torch.stack(pixels)
    pixels = pixels.to(memory_format=torch.contiguous_format).float()

    return pixels


_REQUIRED_GEOMETRY_KEYS = (
    "original_size",
    "target_size",
    "intermediary_size",
    "crop_coordinates",
    "aspect_ratio",
)


def _build_training_sample_for_conditioning(training_fp, training_example, training_data_backend_id: str) -> TrainingSample:
    """Prefer metadata from the collated training example when preparing conditioning samples."""
    metadata = None
    if isinstance(training_example, dict):
        metadata = training_example.copy()
    elif isinstance(training_example, TrainingSample):
        metadata = training_example.image_metadata.copy() if training_example.image_metadata else None
        if metadata is None:
            return training_example
    elif hasattr(training_example, "image_metadata"):
        metadata = getattr(training_example, "image_metadata")
        if isinstance(metadata, dict):
            metadata = metadata.copy()

    if metadata and all(metadata.get(key) is not None for key in _REQUIRED_GEOMETRY_KEYS):
        metadata.setdefault("image_path", training_fp)
        return TrainingSample(
            image=None,
            data_backend_id=training_data_backend_id,
            image_metadata=metadata,
            image_path=metadata.get("image_path", training_fp),
        )

    if not training_fp:
        raise ValueError("Training sample path was not provided for conditioning alignment.")

    return TrainingSample.from_image_path(
        image_path=training_fp,
        data_backend_id=training_data_backend_id,
    )


def fetch_conditioning_pixel_values(
    fp,
    training_fp,
    training_example,
    conditioning_data_backend_id: str,
    training_data_backend_id: str,
):
    """Worker method to fetch pixel values for a single image."""
    # Retrieve data backends
    conditioning_data_backend = StateTracker.get_data_backend(conditioning_data_backend_id)

    # Prefer metadata captured during the original training sample preparation
    training_sample = _build_training_sample_for_conditioning(training_fp, training_example, training_data_backend_id)

    conditioning_sample = TrainingSample.from_image_path(
        image_path=fp,
        data_backend_id=conditioning_data_backend_id,
    )

    cond_image = conditioning_sample.image
    if isinstance(cond_image, np.ndarray) and cond_image.ndim >= 4:
        conditioning_sample.image = cond_image[0]
    elif isinstance(cond_image, list) and len(cond_image) > 0:
        conditioning_sample.image = cond_image[0]

    if isinstance(conditioning_sample.image, np.ndarray):
        frame = conditioning_sample.image
        if frame.ndim == 3:
            conditioning_sample.image = Image.fromarray(frame.astype(np.uint8))
        elif frame.ndim > 3:
            conditioning_sample.image = Image.fromarray(frame[0].astype(np.uint8))

    if conditioning_sample.model is not None and getattr(conditioning_sample.model, "_is_i2v_like_flavour", lambda: False)():
        conditioning_sample.transforms = conditioning_sample.model.get_transforms(dataset_type="image")

    prepared_like = conditioning_sample.prepare_like(training_sample, return_tensor=True).image

    return prepared_like


def conditioning_pixels(
    filepaths,
    training_filepaths,
    training_examples,
    conditioning_data_backend_id: str,
    training_data_backend_id: str,
):
    """For pixel-based conditioning images that must be prepared matching a paired image's metadata.."""
    try:
        with concurrent.futures.ThreadPoolExecutor() as executor:
            pixels = list(
                executor.map(
                    fetch_conditioning_pixel_values,
                    filepaths,
                    training_filepaths,
                    training_examples,
                    [conditioning_data_backend_id] * len(filepaths),
                    [training_data_backend_id] * len(filepaths),
                )
            )
    except Exception as e:
        logger.error(
            f"(conditioning_data_backend_id={conditioning_data_backend_id}) Error while retrieving or transforming pixels (training data id={training_data_backend_id}): {e}"
        )
        raise
    pixels = torch.stack(pixels)
    pixels = pixels.to(memory_format=torch.contiguous_format).float()

    return pixels


def compute_latents(filepaths, data_backend_id: str, model):
    # Use a thread pool to fetch latents concurrently
    try:
        if "deepfloyd" in StateTracker.get_args().model_family:
            latents = deepfloyd_pixels(filepaths, data_backend_id, model)

            return latents
        if StateTracker.get_args().vae_cache_ondemand or getattr(StateTracker.get_args(), "vae_cache_disable", False):
            latents = StateTracker.get_vaecache(id=data_backend_id).encode_images([None] * len(filepaths), filepaths)
        else:
            with concurrent.futures.ThreadPoolExecutor() as executor:
                latents = list(executor.map(fetch_latent, filepaths, [data_backend_id] * len(filepaths)))
    except Exception as e:
        logger.error(f"(id={data_backend_id}) Error while computing latents: {e}")
        raise

    return latents


def compute_single_embedding(prompt_entry, text_embed_cache):
    """Worker function to compute embedding for a single caption."""
    if not isinstance(prompt_entry, dict):
        prompt_entry = {"prompt": prompt_entry, "key": prompt_entry, "metadata": {}}
    prompt_value = prompt_entry.get("prompt")
    if prompt_value == "" or not prompt_value:
        # Grab the default text embed backend for null caption.
        text_embed_cache = StateTracker.get_default_text_embed_cache()
        # Use sentinel key for filename-based caches to match encode_dropout_caption()
        if text_embed_cache._requires_path_based_keys:
            prompt_entry["key"] = "__caption_dropout__"
        debug_log(
            f"Hashing caption '{prompt_value}' on text embed cache: {text_embed_cache.id} using data backend {text_embed_cache.data_backend.id}"
        )
    text_encoder_output = text_embed_cache.compute_prompt_embeddings_with_model(prompt_records=[prompt_entry])
    logger.debug(f"Keys: {text_encoder_output.keys()}")
    for key, val in text_encoder_output.items():
        if isinstance(val, torch.Tensor):
            logger.debug(f"{key} shape: {val.shape}")
        else:
            logger.debug(f"Value type: {type(val)}")
    return text_encoder_output


def compute_prompt_embeddings(prompt_entries, text_embed_cache, model):
    """
    Retrieve / compute text embeds in parallel.
    Args:
        prompt_entries: List of strings or prompt records
        text_embed_cache: TextEmbedCache instance

    Returns:
        prompt_embeds_all: Tensor of shape (batch_size, 512)
        add_text_embeds_all: Tensor of shape (batch_size, 512)
    """
    debug_log(" -> get embed from cache")
    # Use a thread pool to compute embeddings concurrently
    normalized_entries = []
    for entry in prompt_entries:
        if isinstance(entry, dict):
            normalized_entries.append(entry)
        else:
            normalized_entries.append({"prompt": entry, "key": entry, "metadata": {}})
    with ThreadPoolExecutor() as executor:
        text_encoder_output = list(
            executor.map(
                compute_single_embedding,
                normalized_entries,
                [text_embed_cache] * len(normalized_entries),
            )
        )
    prompt_embeds, pooled_prompt_embeds, attn_masks, time_ids = [], [], [], []

    def _collate_tensors(tensors):
        """
        Intelligently collate a list of tensors, handling both 2D and 3D cases.

        - If tensors are 2D [seq, dim], stack to get [batch, seq, dim]
        - If tensors are 3D [1, seq, dim], concatenate along dim=0 to get [batch, seq, dim]
        - If tensors have inconsistent dimensions, normalize them first
        """
        if not tensors:
            return None

        first_tensor = tensors[0]
        dims = first_tensor.dim()

        # Check if all tensors have the same number of dimensions
        all_same_dims = all(t.dim() == dims for t in tensors)

        if dims == 2:
            # 2D tensors: [seq, dim] - use stack
            return torch.stack(tensors)
        elif dims == 3 and all_same_dims:
            # 3D tensors: [batch, seq, dim] - use cat along batch dimension
            # This handles cached embeddings that already include batch dimension
            return torch.cat(tensors, dim=0)
        elif dims == 1:
            # 1D tensors - use stack
            return torch.stack(tensors)
        else:
            # Mixed dimensions - normalize to 3D then concatenate
            normalized = []
            for t in tensors:
                if t.dim() == 2:
                    # Add batch dimension
                    normalized.append(t.unsqueeze(0))
                elif t.dim() == 3:
                    normalized.append(t)
                elif t.dim() == 1:
                    # Add batch dimension
                    normalized.append(t.unsqueeze(0))
                else:
                    raise ValueError(f"Unexpected tensor dimension: {t.dim()} with shape {t.shape}")
            return torch.cat(normalized, dim=0)

    # Is there a better way to do this?
    transformed_encoder_output = model.collate_prompt_embeds(text_encoder_output)
    if transformed_encoder_output == {}:
        if "prompt_embeds" in text_encoder_output[0]:
            transformed_encoder_output["prompt_embeds"] = _collate_tensors([t["prompt_embeds"] for t in text_encoder_output])
        if "pooled_prompt_embeds" in text_encoder_output[0]:
            transformed_encoder_output["pooled_prompt_embeds"] = _collate_tensors(
                [t["pooled_prompt_embeds"] for t in text_encoder_output]
            )
        # compatibility for old style
        if "attention_mask" in text_encoder_output[0]:
            transformed_encoder_output["attention_masks"] = _collate_tensors(
                [t["attention_mask"] for t in text_encoder_output]
            )
        if "prompt_attention_mask" in text_encoder_output[0]:
            transformed_encoder_output["attention_masks"] = _collate_tensors(
                [t["prompt_attention_mask"] for t in text_encoder_output]
            )
        # new style
        if "attention_masks" in text_encoder_output[0]:
            transformed_encoder_output["attention_masks"] = _collate_tensors(
                [t["attention_masks"] for t in text_encoder_output]
            )

        if "time_ids" in text_encoder_output[0]:
            transformed_encoder_output["time_ids"] = _collate_tensors([t["time_ids"] for t in text_encoder_output])

    if transformed_encoder_output == {}:
        raise Exception(f"Could not compute text encoder output: {text_encoder_output}")

    logger.debug(f"Transformed text encoder output: {transformed_encoder_output.keys()}")
    return transformed_encoder_output


def gather_conditional_pixart_size_features(examples, latents, weight_dtype):
    bsz = len(examples)
    # 1/8th scale VAE
    LATENT_COMPRESSION_F = 8
    batch_height = latents.shape[2] * LATENT_COMPRESSION_F
    batch_width = latents.shape[3] * LATENT_COMPRESSION_F
    resolution = torch.tensor([batch_height, batch_width]).repeat(bsz, 1)
    aspect_ratio = torch.tensor([float(batch_height / batch_width)]).repeat(bsz, 1)
    resolution = resolution.to(dtype=weight_dtype, device=StateTracker.get_accelerator().device)
    aspect_ratio = aspect_ratio.to(dtype=weight_dtype, device=StateTracker.get_accelerator().device)

    return {"resolution": resolution, "aspect_ratio": aspect_ratio}


def gather_conditional_sdxl_size_features(examples, latents, weight_dtype):
    batch_time_ids_list = []
    if len(examples) != len(latents):
        raise ValueError(f"Number of examples ({len(examples)}) and latents ({len(latents)}) must match.")

    for idx, example in enumerate(examples):
        # Compute time IDs for all examples
        # - We use the intermediary size as the original size for SDXL.
        # - This is because we first resize to intermediary_size before cropping.
        time_ids = compute_time_ids(
            intermediary_size=tuple(example.get("intermediary_size", example.get("original_size"))),
            target_size=latents[idx].shape,
            crop_coordinates=example["crop_coordinates"],
            weight_dtype=weight_dtype,
        )

        # Overwrite with zeros if conditioning is to be dropped
        if example["drop_conditioning"]:
            time_ids = torch.zeros_like(time_ids)

        batch_time_ids_list.append(time_ids)

    return torch.stack(batch_time_ids_list, dim=0)


def check_latent_shapes(latents, filepaths, data_backend_id, batch, is_conditioning=False):
    # Validate shapes
    test_shape = latents[0].shape
    # 5D tensors (B, F, C, H, W) are for LTX Video currently, and we'll just test the C, H, W shape
    if len(test_shape) == 5:
        test_shape = test_shape[1:]

    # For conditioning latents with multiple backends, we might have different aspect ratios
    # Only enforce same aspect ratio for training latents
    if not is_conditioning:
        # Check all "aspect_ratio" values and raise error if any differ
        first_aspect_ratio = None
        for example in batch:
            aspect_ratio = None
            if isinstance(example, dict):
                aspect_ratio = example.get("aspect_ratio")
            elif isinstance(example, TrainingSample):
                if hasattr(example, "aspect_ratio"):
                    aspect_ratio = example.aspect_ratio
            if first_aspect_ratio is None and aspect_ratio is not None:
                first_aspect_ratio = aspect_ratio
            if aspect_ratio is not None and first_aspect_ratio is not None and aspect_ratio != first_aspect_ratio:
                error_msg = f"(id=({data_backend_id}) Aspect ratio mismatch: {aspect_ratio} != {first_aspect_ratio}"
                logger.error(error_msg)
                logger.error(f"Erroneous batch: {batch}")
                raise ValueError(error_msg)

    # Rest of the validation remains the same
    for idx, latent in enumerate(latents):
        if latent is None:
            logger.debug(f"Error batch: {batch}")
            error_msg = f"(id={data_backend_id}) File {filepaths[idx]} latent is None."
            logger.error(error_msg)
            raise ValueError(error_msg)
        if torch.isnan(latent).any() or torch.isinf(latent).any():
            data_backend = StateTracker.get_data_backend(data_backend_id)
            data_backend["vaecache"].cache_data_backend.delete(filepaths[idx])
            raise ValueError(f"(id={data_backend_id}) Deleted cache file {filepaths[idx]}: contains NaN or Inf values")

        # For conditioning latents, allow different shapes
        if not is_conditioning:
            if len(latent.shape) == 5:
                if latent.shape[1:] != test_shape:
                    raise ValueError(
                        f"(id={data_backend_id}) File {filepaths[idx]} latent shape mismatch: {latent.shape[1:]} != {test_shape}"
                    )
            elif latent.shape != test_shape:
                raise ValueError(
                    f"(id={data_backend_id}) File {filepaths[idx]} latent shape mismatch: {latent.shape} != {test_shape}"
                )

    # Don't stack if shapes differ (for conditioning with multiple aspect ratios)
    if is_conditioning and len(set(_latent.shape for _latent in latents)) > 1:
        # Return list of tensors instead of stacked tensor
        return [_latent.to(StateTracker.get_accelerator().device) for _latent in latents]
    else:
        # Stack normally if all shapes match
        return torch.stack(
            [_latent.to(StateTracker.get_accelerator().device) for _latent in latents],
            dim=0,
        )


def collate_fn(batch):
    if len(batch) != 1:
        raise ValueError("This trainer is not designed to handle multiple batches in a single collate.")
    debug_log("Begin collate_fn on batch")

    # SDXL Dropout
    dropout_probability = StateTracker.get_args().caption_dropout_probability
    batch = batch[0]
    examples = batch["training_samples"]
    conditioning_examples = batch["conditioning_samples"]
    has_conditioning_captions = False
    if any([sample.caption is not None for sample in conditioning_examples]):
        # we can use the conditioning captions instead of the principle captions, since they're available.
        has_conditioning_captions = True
    is_regularisation_data = batch.get("is_regularisation_data", False)
    is_i2v_data = batch.get("is_i2v_data", False)
    if StateTracker.get_args().controlnet and len(examples) != len(conditioning_examples):
        raise ValueError(
            "Number of training samples and conditioning samples must match for ControlNet."
            f"\n-> Training samples: {examples}"
            f"\n-> Conditioning samples: {conditioning_examples}"
        )

    # Randomly drop captions/conditioning based on dropout_probability
    data_backend_id = None
    for example in examples:
        data_backend_id = example["data_backend_id"]
        if dropout_probability is not None and dropout_probability > 0 and np.random.rand() < dropout_probability:
            example["instance_prompt_text"] = ""  # Drop caption
            example["drop_conditioning"] = True  # Flag to drop conditioning
        else:
            example["drop_conditioning"] = False

    assert isinstance(data_backend_id, str)
    debug_log("Collect luminance values")
    if "luminance" in examples[0]:
        batch_luminance = [example["luminance"] for example in examples]
    else:
        batch_luminance = [0] * len(examples)
    # average it
    batch_luminance = sum(batch_luminance) / len(batch_luminance)
    debug_log("Extract filepaths")
    filepaths = extract_filepaths(examples)
    data_backend = StateTracker.get_data_backend(data_backend_id)
    training_data_root = data_backend.get("config", {}).get("instance_data_dir")

    debug_log("Compute latents")
    model = StateTracker.get_model()
    batch_data = compute_latents(filepaths, data_backend_id, model)
    latent_metadata = None
    if isinstance(batch_data[0], dict):
        latent_metadata = []
        for idx, entry in enumerate(batch_data):
            metadata_entry = {k: v for k, v in entry.items() if k != "latents"}
            metadata_entry.setdefault("filepath", filepaths[idx])
            metadata_entry.setdefault("data_backend_id", examples[idx]["data_backend_id"])
            latent_metadata.append(metadata_entry)
        latent_batch = [v["latents"] for v in batch_data]
    else:
        latent_batch = batch_data
        # Fallback: collect metadata so audio models (e.g. ACE-Step) can build attention masks from lengths.
        if latent_metadata is None and StateTracker.get_args().model_family == "ace_step":
            latent_metadata = []
            for idx, fp in enumerate(filepaths):
                meta = StateTracker.get_metadata_by_filepath(fp, data_backend_id=examples[idx]["data_backend_id"]) or {}
                meta.setdefault("filepath", fp)
                meta.setdefault("data_backend_id", examples[idx]["data_backend_id"])
                latent_metadata.append(meta)
    if "deepfloyd" not in StateTracker.get_args().model_family:
        debug_log("Check latents")
        latent_batch = check_latent_shapes(latent_batch, filepaths, data_backend_id, examples)

    conditioning_image_embeds = None
    conditioning_captions = [
        (
            sample.caption
            if getattr(sample, "caption", None)
<<<<<<< HEAD
            else (getattr(sample, "image_metadata", {}) or {}).get("instance_prompt_text", "")
=======
            else getattr(sample, "image_metadata", {}).get("instance_prompt_text", "")
>>>>>>> 691cbd30
        )
        for sample in conditioning_examples
    ]
    if model.requires_conditioning_image_embeds():

        def _prepare_embed_tensor(embed_tensor):
            if isinstance(embed_tensor, dict):
                processed_entry = {}
                for key, value in embed_tensor.items():
                    if torch.is_tensor(value) and not torch.backends.mps.is_available():
                        processed_entry[key] = value.to("cpu").pin_memory()
                    else:
                        processed_entry[key] = value
                return processed_entry
            if torch.is_tensor(embed_tensor) and not torch.backends.mps.is_available():
                return embed_tensor.to("cpu").pin_memory()
            return embed_tensor

        embed_tensors = []
        use_reference_embeds = bool(
            conditioning_examples and getattr(model, "conditioning_image_embeds_use_reference_dataset", lambda: False)()
        )
        if use_reference_embeds:
            for sample, caption in zip(conditioning_examples, conditioning_captions):
                cond_backend = StateTracker.get_data_backend(sample.data_backend_id)
                cache = cond_backend.get("conditioning_image_embed_cache")
                if cache is None:
                    raise ValueError(
                        f"Conditioning dataset {sample.data_backend_id} is missing a conditioning image embed cache."
                    )
                embed_tensor = cache.retrieve_from_cache(sample.image_path(basename_only=False), caption=caption or None)
                embed_tensors.append(_prepare_embed_tensor(embed_tensor))
        else:
            cache = data_backend.get("conditioning_image_embed_cache")
            if cache is None:
                raise ValueError("Conditioning image embed cache is required but was not configured.")
            for path in filepaths:
                embed_tensor = cache.retrieve_from_cache(path, caption=None)
                embed_tensors.append(_prepare_embed_tensor(embed_tensor))

        if embed_tensors:
            if isinstance(embed_tensors[0], dict):
                conditioning_image_embeds = embed_tensors
            else:
                conditioning_image_embeds = torch.stack(embed_tensors, dim=0)

    conditioning_pairs_by_backend: dict[str, list[tuple[TrainingSample, str, dict | TrainingSample]]] = defaultdict(list)
    conditioning_type = None
    conditioning_pixel_values = None
    conditioning_latents = None

    # get multiple backend ids
    conditioning_backends = data_backend.get("conditioning_data", [])
    if len(conditioning_examples) > 0:
        # check the # of conditioning backends
        logger.debug(f"Found {len(conditioning_examples)} conditioning examples.")

        expected_conditioning_total = len(examples) * len(conditioning_backends)
        if len(conditioning_examples) != expected_conditioning_total:
            missing_pairs = describe_missing_conditioning_pairs(
                examples,
                conditioning_examples,
                conditioning_backends,
                data_backend_id,
                training_data_root,
            )
            detail_suffix = ""
            if missing_pairs:
                preview = "; ".join(missing_pairs[:3])
                if len(missing_pairs) > 3:
                    preview += "; ..."
                detail_suffix = f" Missing pairs: {preview}"
            raise ValueError(
                "Each conditioning backend must supply one sample per training example "
                f"(expected {expected_conditioning_total}, got {len(conditioning_examples)})."
                f"{detail_suffix}"
            )

        backend_lookup = {backend["id"]: backend for backend in conditioning_backends}
        normalized_training_examples: dict[str, list[dict | TrainingSample]] = defaultdict(list)
        for training_example in examples:
            training_image_path = (
                training_example.get("image_path")
                if isinstance(training_example, dict)
                else getattr(training_example, "image_path", None)
            )
            identifier = normalize_data_path(training_image_path, training_data_root)
            if identifier:
                normalized_training_examples[identifier].append(training_example)

        def _pop_training_example_for_path(match_path: str):
            if not match_path:
                return None
            candidates = [match_path]
            stripped = match_path.lstrip("/\\")
            if stripped and stripped != match_path:
                candidates.append(stripped)
            if training_data_root and stripped:
                joined = os.path.join(training_data_root, stripped)
                candidates.append(joined)
            seen_keys = set()
            for candidate in candidates:
                normalized_candidate = normalize_data_path(candidate, training_data_root)
                if not normalized_candidate or normalized_candidate in seen_keys:
                    continue
                seen_keys.add(normalized_candidate)
                entries = normalized_training_examples.get(normalized_candidate)
                if entries:
                    return entries.pop()
            return None

        training_resolution_errors: list[str] = []
        for cond_example in conditioning_examples:
            backend_id = getattr(cond_example, "_source_dataset_id", getattr(cond_example, "data_backend_id", None))
            if backend_id is None or backend_id not in backend_lookup:
                logger.debug(f"Skipping conditioning sample because backend {backend_id} is not registered for this batch.")
                continue

            cond_type = cond_example.get_conditioning_type()
            if conditioning_type is None:
                conditioning_type = cond_type
            elif cond_type != conditioning_type:
                raise ValueError(
                    f"Conditioning type mismatch: {conditioning_type} != {cond_type}"
                    "\n-> Ensure all conditioning samples are of the same type."
                )

            try:
                training_pair_path = cond_example.training_sample_path(training_dataset_id=data_backend_id)
            except Exception as exc:  # pragma: no cover - defensive guard
                training_resolution_errors.append(
                    f"{backend_id}: unable to resolve training pair for {cond_example.image_path(basename_only=False)} ({exc})"
                )
                continue

            paired_training_example = _pop_training_example_for_path(training_pair_path)
            if paired_training_example is None:
                training_resolution_errors.append(
                    f"{backend_id}: missing training metadata for {cond_example.image_path(basename_only=False)} (paired path: {training_pair_path})"
                )
                continue

            conditioning_pairs_by_backend[backend_id].append((cond_example, training_pair_path, paired_training_example))

        if training_resolution_errors:
            preview = "; ".join(training_resolution_errors[:3])
            if len(training_resolution_errors) > 3:
                preview += "; ..."
            raise ValueError(f"Failed to resolve conditioning pairs: {preview}")

        backend_pair_counts = {backend_id: len(pairs) for backend_id, pairs in conditioning_pairs_by_backend.items()}
        debug_log(f"Counted conditioning pairs per backend: {backend_pair_counts}")

        assert model is not None
        if conditioning_type is not None or model.requires_conditioning_dataset():
            conditioning_latents = []
            needs_conditioning_pixels = (
                not model.requires_conditioning_latents()
                or getattr(model, "requires_text_embed_image_context", lambda: False)()
            )

            if model.requires_conditioning_latents():
                # Kontext / other latent-conditioned models / adapters
                debug_log("Compute conditioning latents")
                for backend_cfg in conditioning_backends:
                    backend_id = backend_cfg["id"]
                    backend_pairs = conditioning_pairs_by_backend.get(backend_id, [])
                    if not backend_pairs:
                        continue
                    _examples = [pair[0] for pair in backend_pairs]
                    _filepaths = [sample.image_path(basename_only=False) for sample in _examples]
                    _latents = compute_latents(
                        _filepaths,
                        backend_id,
                        model,
                    )
                    debug_log(
                        f"Conditioning latents computed: {len(_latents)} items with shapes: {[_latent.shape for _latent in _latents]}"
                    )

                    # unpack from dicts (vae-cache style) & shape-check
                    if isinstance(_latents[0], dict):
                        _latents = [v["latents"] for v in _latents]

                    _latents = check_latent_shapes(
                        _latents,
                        _filepaths,
                        backend_id,
                        _examples,
                    )
                    conditioning_latents.append(_latents)
            else:
                needs_conditioning_pixels = True

            if needs_conditioning_pixels:
                debug_log("Collect conditioning pixel values for prompt encoding.")
                conditioning_pixel_values = []
                for backend_cfg in conditioning_backends:
                    backend_id = backend_cfg["id"]
                    backend_pairs = conditioning_pairs_by_backend.get(backend_id, [])
                    if not backend_pairs:
                        continue
                    _examples = [pair[0] for pair in backend_pairs]
                    _filepaths = [sample.image_path(basename_only=False) for sample in _examples]
                    paired_training_paths = [pair[1] for pair in backend_pairs]
                    paired_training_examples = [pair[2] for pair in backend_pairs]
                    _pixel_values = conditioning_pixels(
                        _filepaths,
                        paired_training_paths,
                        paired_training_examples,
                        backend_id,
                        data_backend_id,
                    )
                    debug_log(f"Found {len(_pixel_values)} conditioning pixel values.")
                    conditioning_pixel_values.append(
                        torch.stack([pixels.to(StateTracker.get_accelerator().device) for pixels in _pixel_values])
                    )

    def _conditioning_pixel_value_for_example(example_idx: int):
        if not conditioning_pixel_values:
            return None
        first_backend = conditioning_pixel_values[0]
        if not torch.is_tensor(first_backend):
            return None
        if example_idx >= first_backend.shape[0]:
            return None
        pixel_tensor = first_backend[example_idx]
        if pixel_tensor.dim() == 4 and pixel_tensor.size(0) == 1:
            pixel_tensor = pixel_tensor.squeeze(0)
        if pixel_tensor.dim() != 3:
            return None
        pixel_tensor = pixel_tensor.to(torch.float32)
        tensor_max = pixel_tensor.max().item()
        tensor_min = pixel_tensor.min().item()
        if tensor_max > 1.0 or tensor_min < 0.0:
            # Most datasets store conditioning pixels in [-1, 1]
            if tensor_max <= 1.0 and tensor_min >= -1.0:
                pixel_tensor = (pixel_tensor + 1.0) / 2.0
            else:
                pixel_tensor = pixel_tensor / 255.0
        pixel_tensor = pixel_tensor.clamp_(0.0, 1.0)
        return pixel_tensor.detach().to("cpu")

    # Check if we're in combined mode with multiple conditioning datasets
    sampling_mode = getattr(StateTracker.get_args(), "conditioning_multidataset_sampling")
    is_combined_mode = sampling_mode == "combined"
    is_random_mode = sampling_mode == "random" and len(conditioning_backends) > 1

    # Compute embeddings and handle dropped conditionings
    debug_log(f"Extract captions. {is_combined_mode=}, {is_random_mode=}, {has_conditioning_captions=}")

    if has_conditioning_captions and is_random_mode:
        # Only use conditioning captions in random mode
        captions = [
            example.caption if example.caption else example["instance_prompt_text"] for example in conditioning_examples
        ]
        # If the caption is empty, we use the instance prompt text.
        captions = [caption if caption else example["instance_prompt_text"] for caption, example in zip(captions, examples)]
        debug_log(f"Pull cached text embeds. conditioning captions: {captions}")

        # Get the appropriate text_embed_cache
        if conditioning_backends:
            text_embed_cache = conditioning_backends[0]["text_embed_cache"]
        else:
            text_embed_cache = StateTracker.get_data_backend(data_backend_id)["text_embed_cache"]
    else:
        # Use training captions (default behavior)
        captions = [example["instance_prompt_text"] for example in examples]
        debug_log(f"Pull cached text embeds. Using training set captions: {captions}")
        text_embed_cache = StateTracker.get_data_backend(data_backend_id)["text_embed_cache"]
    prompt_requests = []
    key_type = TextEmbedCacheKey.CAPTION
    getter = getattr(model, "text_embed_cache_key", None)
    if callable(getter):
        try:
            key_type = getter()
        except Exception as exc:
            debug_log(f"text_embed_cache_key() lookup failed on model {type(model)}: {exc}")

    for idx, caption in enumerate(captions):
        example = examples[idx]
        example_path = example.get("image_path")
        data_backend_id = example.get("data_backend_id")
        backend_config = StateTracker.get_data_backend_config(data_backend_id) if data_backend_id else {}
        backend_config = backend_config or {}
        dataset_root = backend_config.get("instance_data_dir")
        normalized_identifier = normalize_data_path(example_path, dataset_root)
        metadata = {
            "image_path": example_path,
            "data_backend_id": data_backend_id,
            "prompt": caption,
            "dataset_relative_path": normalized_identifier,
        }
        pixel_value = _conditioning_pixel_value_for_example(idx)
        if pixel_value is not None:
            metadata["conditioning_pixel_values"] = pixel_value
        if key_type is TextEmbedCacheKey.DATASET_AND_FILENAME and data_backend_id and example_path:
            key_value = f"{data_backend_id}:{normalized_identifier}"
        elif key_type is TextEmbedCacheKey.FILENAME and example_path:
            key_value = normalize_data_path(example_path, None)
        else:
            key_value = caption
        prompt_requests.append({"prompt": caption, "key": key_value, "metadata": metadata})

    if not text_embed_cache.disabled:
        all_text_encoder_outputs = compute_prompt_embeddings(prompt_requests, text_embed_cache, StateTracker.get_model())
    else:
        all_text_encoder_outputs = {}
    # TODO: Remove model-specific logic from collate.
    if StateTracker.get_model_family() in ["sdxl", "kolors"]:
        debug_log("Compute and stack SDXL time ids")
        all_text_encoder_outputs["batch_time_ids"] = gather_conditional_sdxl_size_features(
            examples, latent_batch, StateTracker.get_weight_dtype()
        )
        debug_log(
            f"Time ids stacked to {all_text_encoder_outputs['batch_time_ids'].shape}: {all_text_encoder_outputs['batch_time_ids']}"
        )
    elif StateTracker.get_model_family() == "pixart_sigma":
        debug_log("Compute and stack PixArt time ids")
        all_text_encoder_outputs["batch_time_ids"] = gather_conditional_pixart_size_features(
            examples, latent_batch, StateTracker.get_weight_dtype()
        )

    return {
        "latent_batch": latent_batch,
        "latent_metadata": latent_metadata,
        "prompts": captions,
        "text_encoder_output": all_text_encoder_outputs,
        "prompt_embeds": all_text_encoder_outputs.get("prompt_embeds"),
        "add_text_embeds": all_text_encoder_outputs.get("pooled_prompt_embeds"),
        "batch_time_ids": all_text_encoder_outputs.get("batch_time_ids"),
        "batch_luminance": batch_luminance,
        "conditioning_pixel_values": conditioning_pixel_values,
        "conditioning_latents": conditioning_latents,
        "conditioning_image_embeds": conditioning_image_embeds,
        "conditioning_captions": conditioning_captions,
        "encoder_attention_mask": all_text_encoder_outputs.get("attention_masks"),
        "is_regularisation_data": is_regularisation_data,
        "is_i2v_data": is_i2v_data,
        "conditioning_type": conditioning_type,
    }<|MERGE_RESOLUTION|>--- conflicted
+++ resolved
@@ -623,11 +623,7 @@
         (
             sample.caption
             if getattr(sample, "caption", None)
-<<<<<<< HEAD
             else (getattr(sample, "image_metadata", {}) or {}).get("instance_prompt_text", "")
-=======
-            else getattr(sample, "image_metadata", {}).get("instance_prompt_text", "")
->>>>>>> 691cbd30
         )
         for sample in conditioning_examples
     ]
