--- conflicted
+++ resolved
@@ -77,13 +77,9 @@
         devices = (inventory or {}).get("devices") or []
         results: List[Dict[str, Any]] = []
         mac_utilisation: Optional[List[Optional[float]]] = None
-<<<<<<< HEAD
         mac_memory: Optional[List[Optional[float]]] = None
         nvidia_fallback: Optional[List[Dict[str, Optional[float]]]] = None
-=======
-        nvidia_fallback: Optional[List[Optional[float]]] = None
         rocm_fallback: Optional[List[Optional[float]]] = None
->>>>>>> de4def22
 
         if backend == "mps":
             mac_utilisation = self._get_macos_gpu_utilisation()
@@ -129,13 +125,11 @@
                     elif 0 <= position < len(nvidia_fallback):
                         target_idx = position
                     if target_idx is not None:
-<<<<<<< HEAD
                         fallback_entry = nvidia_fallback[target_idx]
                         if utilisation is None:
                             utilisation = fallback_entry.get("utilization_percent")
                         if memory_percent is None:
                             memory_percent = fallback_entry.get("memory_percent")
-=======
                         utilisation = nvidia_fallback[target_idx]
             if utilisation is None and backend == "rocm":
                 if rocm_fallback is None:
@@ -148,7 +142,6 @@
                         target_idx = position
                     if target_idx is not None:
                         utilisation = rocm_fallback[target_idx]
->>>>>>> de4def22
 
             results.append(
                 {
@@ -333,9 +326,6 @@
         }
         return size, count
 
-<<<<<<< HEAD
-    def _get_nvidia_gpu_stats(self) -> Optional[List[Dict[str, Optional[float]]]]:
-=======
     def _get_rocm_gpu_utilisation(self) -> Optional[List[Optional[float]]]:
         rocm_smi = shutil.which("rocm-smi")
         if not rocm_smi:
@@ -463,7 +453,6 @@
         return None
 
     def _get_nvidia_gpu_utilisation(self) -> Optional[List[Optional[float]]]:
->>>>>>> de4def22
         if platform.system() == "Darwin":
             return None
 
