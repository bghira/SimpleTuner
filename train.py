--- conflicted
+++ resolved
@@ -151,18 +151,18 @@
         StateTracker.set_model_type("pixart_sigma")
     if args.legacy:
         StateTracker.set_model_type("legacy")
-<<<<<<< HEAD
     if args.hunyuan_dit:
         StateTracker.set_model_type("hunyuan_dit")
-=======
     if args.kolors:
         StateTracker.set_model_type("kolors")
+    if args.hunyuan_dit:
+        model_type_label = "Hunyuan DiT"
+        StateTracker.set_model_type("hunyuan")
     if args.smoldit:
         from diffusers.models.embeddings import get_2d_rotary_pos_embed
         from helpers.models.smoldit import get_resize_crop_region_for_grid
 
         StateTracker.set_model_type("smoldit")
->>>>>>> 177190dc
 
     StateTracker.set_args(args)
     if not args.preserve_data_backend_cache:
@@ -465,23 +465,6 @@
                 message=f"Failed to load data backends: {e}", message_level="critical"
             )
 
-<<<<<<< HEAD
-        unet = None
-        transformer = AuraFlowTransformer2DModel.from_pretrained(
-            args.pretrained_model_name_or_path,
-            subfolder="transformer",
-            **pretrained_load_args,
-        )
-    elif args.hunyuan_dit:
-        from diffusers import HunyuanDiT2DModel
-
-        unet = None
-        transformer = HunyuanDiT2DModel.from_pretrained(
-            args.pretrained_model_name_or_path,
-            subfolder="transformer",
-            **pretrained_load_args,
-        )
-=======
         sys.exit(0)
 
     if accelerator.is_main_process:
@@ -504,7 +487,6 @@
             ) = prepare_validation_prompt_list(
                 args=args, embed_cache=StateTracker.get_default_text_embed_cache()
             )
->>>>>>> 177190dc
     else:
         validation_prompts = None
         validation_shortnames = None
@@ -570,17 +552,6 @@
         model_type_label = "Stable Diffusion 1.x/2.x"
     if "deepfloyd" in args.model_type:
         model_type_label = "DeepFloyd-IF"
-<<<<<<< HEAD
-    if args.hunyuan_dit:
-        model_type_label = "Hunyuan DiT"
-
-    AURA_DIT_BLOCKS_REGEX = (
-        r"single_transformer_blocks\..*\.attn\.to_([kvq]|out\.0\.weight)"
-    )
-    AURA_MMDIT_BLOCKS_REGEX = (
-        r"joint_transformer_blocks\..*\.attn\.to_([kvq]|out\.0\.weight)"
-    )
-=======
     if args.kolors:
         model_type_label = "Kwai Kolors"
 
@@ -624,34 +595,20 @@
                 )
     elif "lora" not in args.model_type:
         args.base_model_precision = "no_change"
->>>>>>> 177190dc
 
     controlnet = None
     lycoris_wrapped_network = None
     lycoris_config = None
     if args.controlnet:
-<<<<<<< HEAD
-        if args.pixart_sigma or args.aura_flow:
-
-    if args.controlnet:
-        if args.pixart_sigma or args.hunyuan_dit:
-            raise ValueError(
-                f"ControlNet is not yet supported with {model_type_label} models. Please disable --controlnet, or switch model types."
-            )
-        if (
-            "deepfloyd" in StateTracker.get_args().model_type
-            or StateTracker.is_sdxl_refiner()
-            or args.sd3
-=======
         if any(
             [
                 args.pixart_sigma,
                 args.sd3,
                 args.kolors,
+                args.hunyuan_dit,
                 StateTracker.is_sdxl_refiner(),
                 "deepfloyd" in args.model_type,
             ]
->>>>>>> 177190dc
         ):
             raise ValueError(
                 f"ControlNet is not yet supported with {model_type_label} models. Please disable --controlnet, or switch model types."
