# test_trainer.py

import importlib.machinery as machinery
import importlib.util as _importlib_util
import sys
import time
import types
import unittest
from types import SimpleNamespace
from unittest.mock import MagicMock, Mock, patch

import torch

_OPTIONAL_MODULES = {
    "wandb",
    "torchao",
    "torchao.optim",
    "torchao.quantization",
    "torchao.quantization.quant_primitives",
    "torchao.dtypes",
    "torchao.dtypes.floatx",
    "torchao.dtypes.floatx.float8_layout",
    "torchao.dtypes.uintx",
    "torchao.dtypes.uintx.uint4_layout",
    "torchao.dtypes.uintx.uintx_layout",
    "optimi",
    "fastapi",
    "fastapi.middleware",
    "fastapi.middleware.cors",
    "fastapi.responses",
}


_original_find_spec = _importlib_util.find_spec


def _patched_find_spec(name, *args, **kwargs):
    if name in _OPTIONAL_MODULES:
        return None
    return _original_find_spec(name, *args, **kwargs)


_importlib_util.find_spec = _patched_find_spec

try:
    from accelerate import FullyShardedDataParallelPlugin
except Exception:  # pragma: no cover - lightweight stub when accelerate is unavailable

    class FullyShardedDataParallelPlugin:  # type: ignore[override]
        def __init__(self, **kwargs):
            for key, value in kwargs.items():
                setattr(self, key, value)
            self.fsdp_version = kwargs.get("fsdp_version")
            self.reshard_after_forward = kwargs.get("reshard_after_forward")
            self.cpu_ram_efficient_loading = kwargs.get("cpu_ram_efficient_loading")
            self.state_dict_type = kwargs.get("state_dict_type")
            self.auto_wrap_policy = kwargs.get("auto_wrap_policy")
            self.transformer_cls_names_to_wrap = kwargs.get("transformer_cls_names_to_wrap")

        def set_state_dict_type(self, value):
            self.state_dict_type = value


def _ensure_torchao_stub():
    try:  # Prefer the real library if available in the environment.
        import importlib

        importlib.import_module("torchao.optim")
        return
    except Exception:
        if "torchao.optim" in sys.modules:
            return
    torchao_module = types.ModuleType("torchao")
    torchao_module.__spec__ = machinery.ModuleSpec("torchao", loader=None)
    optim_module = types.ModuleType("torchao.optim")
    optim_module.__spec__ = machinery.ModuleSpec("torchao.optim", loader=None)
    dummy_class = type("DummyOptimizer", (), {})

    optim_module.AdamFp8 = dummy_class
    optim_module.AdamW4bit = dummy_class
    optim_module.AdamW8bit = dummy_class
    optim_module.AdamWFp8 = dummy_class
    optim_module.CPUOffloadOptimizer = dummy_class

    quant_module = types.ModuleType("torchao.quantization")
    quant_module.__spec__ = machinery.ModuleSpec("torchao.quantization", loader=None)
    quant_primitives_module = types.ModuleType("torchao.quantization.quant_primitives")
    quant_primitives_module.__spec__ = machinery.ModuleSpec("torchao.quantization.quant_primitives", loader=None)

    class _MappingType:
        pass

    def _quantize_(tensor, *_, **__):
        return tensor

    quant_primitives_module.MappingType = _MappingType
    quant_module.quant_primitives = quant_primitives_module
    quant_module.quantize_ = _quantize_

    dtypes_module = types.ModuleType("torchao.dtypes")
    dtypes_module.__spec__ = machinery.ModuleSpec("torchao.dtypes", loader=None)

    class _NF4Tensor:
        pass

    dtypes_module.NF4Tensor = _NF4Tensor

    torchao_module.optim = optim_module
    torchao_module.quantization = quant_module
    torchao_module.dtypes = dtypes_module
    sys.modules["torchao"] = torchao_module
    sys.modules["torchao.optim"] = optim_module
    sys.modules["torchao.quantization"] = quant_module
    sys.modules["torchao.quantization.quant_primitives"] = quant_primitives_module
    sys.modules["torchao.dtypes"] = dtypes_module


def _ensure_optimi_stub():
    if "optimi" in sys.modules:
        return
    optimi_module = types.ModuleType("optimi")
    optimi_module.__spec__ = machinery.ModuleSpec("optimi", loader=None)
    for cls_name in [
        "StableAdamW",
        "AdamW",
        "Lion",
        "RAdam",
        "Ranger",
        "Adan",
        "Adam",
        "SGD",
    ]:
        setattr(optimi_module, cls_name, type(cls_name, (), {}))

    def _prepare_for_gradient_release(*_args, **_kwargs):
        return None

    optimi_module.prepare_for_gradient_release = _prepare_for_gradient_release
    sys.modules["optimi"] = optimi_module


def _ensure_fastapi_stub():
    if "fastapi" in sys.modules:
        return

    fastapi_module = types.ModuleType("fastapi")
    fastapi_module.__spec__ = machinery.ModuleSpec("fastapi", loader=None)

    class FastAPI:
        def __init__(self, *_, **__):
            self.state = types.SimpleNamespace()

        def add_middleware(self, *_, **__):
            return None

        def mount(self, *_, **__):
            return None

    class APIRouter:
        pass

    class HTTPException(Exception):
        pass

    fastapi_module.FastAPI = FastAPI
    fastapi_module.APIRouter = APIRouter
    fastapi_module.HTTPException = HTTPException

    sys.modules["fastapi"] = fastapi_module

    middleware_module = types.ModuleType("fastapi.middleware")
    middleware_module.__spec__ = machinery.ModuleSpec("fastapi.middleware", loader=None)
    sys.modules["fastapi.middleware"] = middleware_module

    cors_module = types.ModuleType("fastapi.middleware.cors")
    cors_module.__spec__ = machinery.ModuleSpec("fastapi.middleware.cors", loader=None)

    class CORSMiddleware:
        def __init__(self, *_, **__):
            pass

    cors_module.CORSMiddleware = CORSMiddleware
    sys.modules["fastapi.middleware.cors"] = cors_module

    responses_module = types.ModuleType("fastapi.responses")
    responses_module.__spec__ = machinery.ModuleSpec("fastapi.responses", loader=None)

    class FileResponse:
        def __init__(self, *_, **__):
            pass

    responses_module.FileResponse = FileResponse
    sys.modules["fastapi.responses"] = responses_module

    staticfiles_module = types.ModuleType("fastapi.staticfiles")

    class StaticFiles:
        def __init__(self, *_, **__):
            pass

    staticfiles_module.StaticFiles = StaticFiles
    sys.modules["fastapi.staticfiles"] = staticfiles_module


def _ensure_toml_stub():
    if "toml" in sys.modules:
        return
    toml_module = types.ModuleType("toml")

    class TomlDecodeError(Exception):
        pass

    def _load(*_args, **_kwargs):
        return {}

    toml_module.TomlDecodeError = TomlDecodeError
    toml_module.load = _load
    sys.modules["toml"] = toml_module


def _ensure_peft_stub():
    if "peft" in sys.modules:
        return
    peft_module = types.ModuleType("peft")

    class LoraConfig:
        pass

    def _noop(*_args, **_kwargs):
        return None

    peft_module.LoraConfig = LoraConfig
    peft_module.inject_adapter_in_model = _noop
    peft_module.set_peft_model_state_dict = _noop
    peft_module.__spec__ = machinery.ModuleSpec("peft", loader=None)
    sys.modules["peft"] = peft_module

    utils_module = types.ModuleType("peft.utils")

    def _get_state_dict(*_args, **_kwargs):
        return {}

    utils_module.get_peft_model_state_dict = _get_state_dict
    utils_module.set_peft_model_state_dict = _noop
    utils_module.__spec__ = machinery.ModuleSpec("peft.utils", loader=None)
    sys.modules["peft.utils"] = utils_module

    other_module = types.ModuleType("peft.utils.other")

    def _transpose(value):
        return value

    other_module.transpose = _transpose
    other_module.__spec__ = machinery.ModuleSpec("peft.utils.other", loader=None)
    sys.modules["peft.utils.other"] = other_module

    tuners_module = types.ModuleType("peft.tuners")
    tuners_module.__spec__ = machinery.ModuleSpec("peft.tuners", loader=None)
    sys.modules["peft.tuners"] = tuners_module

    lora_layer_module = types.ModuleType("peft.tuners.lora.layer")

    class LoraLayer:
        pass

    lora_layer_module.LoraLayer = LoraLayer
    lora_layer_module.__spec__ = machinery.ModuleSpec("peft.tuners.lora.layer", loader=None)
    sys.modules["peft.tuners.lora.layer"] = lora_layer_module

    tuners_utils_module = types.ModuleType("peft.tuners.tuners_utils")

    class BaseTunerLayer:
        pass

    def _check_adapters_to_merge(*_args, **_kwargs):
        return []

    tuners_utils_module.BaseTunerLayer = BaseTunerLayer
    tuners_utils_module.check_adapters_to_merge = _check_adapters_to_merge
    tuners_utils_module.__spec__ = machinery.ModuleSpec("peft.tuners.tuners_utils", loader=None)
    sys.modules["peft.tuners.tuners_utils"] = tuners_utils_module

    import_utils_module = types.ModuleType("peft.import_utils")

    def _is_quanto_available():
        return False

    import_utils_module.is_quanto_available = _is_quanto_available
    import_utils_module.__spec__ = machinery.ModuleSpec("peft.import_utils", loader=None)
    sys.modules["peft.import_utils"] = import_utils_module


def _ensure_torchvision_stub():
    if "torchvision" in sys.modules:
        return

    torchvision_module = types.ModuleType("torchvision")
    torchvision_module.__spec__ = machinery.ModuleSpec("torchvision", loader=None)

    class _DummyTransform:
        def __call__(self, value):
            return value

    def _compose(*_args, **_kwargs):
        return _DummyTransform()

    def _to_tensor(value):
        return value

    def _normalize(*_args, **_kwargs):
        return _DummyTransform()

    transforms_module = types.ModuleType("torchvision.transforms")
    transforms_module.__spec__ = machinery.ModuleSpec("torchvision.transforms", loader=None)
    transforms_module.Compose = _compose
    transforms_module.ToTensor = lambda *_args, **_kwargs: _DummyTransform()
    transforms_module.Normalize = _normalize
    transforms_module.functional = types.SimpleNamespace(to_tensor=_to_tensor)

    class _InterpolationMode:
        NEAREST = "nearest"
        BILINEAR = "bilinear"
        BICUBIC = "bicubic"
        LANCZOS = "lanczos"
        HAMMING = "hamming"
        BOX = "box"

    transforms_module.InterpolationMode = _InterpolationMode

    torchvision_module.transforms = transforms_module
    sys.modules["torchvision"] = torchvision_module
    sys.modules["torchvision.transforms"] = transforms_module


def _ensure_accelerate_stub():
    existing = sys.modules.get("accelerate")
    if existing is not None and not hasattr(existing, "__path__"):
        del sys.modules["accelerate"]
        for name in list(sys.modules):
            if name.startswith("accelerate."):
                del sys.modules[name]
    try:
        import accelerate  # type: ignore  # noqa: F401

        return
    except Exception:
        pass

    accelerate_module = types.ModuleType("accelerate")
    accelerate_spec = machinery.ModuleSpec("accelerate", loader=None)
    accelerate_spec.submodule_search_locations = ["accelerate_stub"]
    accelerate_module.__spec__ = accelerate_spec
    accelerate_module.__path__ = ["accelerate_stub"]

    class _Accelerator:
        def __init__(self, *_, **__):
            self.is_main_process = True
            self.is_local_main_process = True
            self.device = "cpu"
            self.state = types.SimpleNamespace(deepspeed_plugin=None)

        def prepare(self, *objects):
            return objects

        def wait_for_everyone(self):
            return None

        def accumulate(self, *_args, **_kwargs):
            class _Context:
                def __enter__(self):
                    return None

                def __exit__(self, exc_type, exc, tb):
                    return False

            return _Context()

    class _DeepSpeedPlugin:
        pass

    class _InitProcessGroupKwargs:
        pass

    class _FSDPPlugin:
        def __init__(self, **kwargs):
            for key, value in kwargs.items():
                setattr(self, key, value)

        def set_state_dict_type(self, value):
            self.state_dict_type = value

    accelerate_module.Accelerator = _Accelerator
    accelerate_module.DeepSpeedPlugin = _DeepSpeedPlugin
    accelerate_module.InitProcessGroupKwargs = _InitProcessGroupKwargs
    accelerate_module.FullyShardedDataParallelPlugin = _FSDPPlugin

    accelerate_utils = types.ModuleType("accelerate.utils")
    accelerate_utils_spec = machinery.ModuleSpec("accelerate.utils", loader=None)
    accelerate_utils_spec.submodule_search_locations = ["accelerate_stub/utils"]
    accelerate_utils.__spec__ = accelerate_utils_spec
    accelerate_utils.__path__ = ["accelerate_stub/utils"]
    accelerate_utils.DistributedType = types.SimpleNamespace()
    accelerate_utils.DynamoBackend = object
    accelerate_utils.ParallelismConfig = object
    accelerate_utils.TorchContextParallelConfig = object
    accelerate_utils.TorchDynamoPlugin = object
    accelerate_utils.ProjectConfiguration = type("ProjectConfiguration", (), {})
    accelerate_utils.set_seed = lambda *_, **__: None

    accelerate_state = types.ModuleType("accelerate.state")
    accelerate_state_spec = machinery.ModuleSpec("accelerate.state", loader=None)
    accelerate_state_spec.submodule_search_locations = ["accelerate_stub/state"]
    accelerate_state.__spec__ = accelerate_state_spec
    accelerate_state.__path__ = ["accelerate_stub/state"]
    accelerate_state.AcceleratorState = type("AcceleratorState", (), {})

    sys.modules["accelerate.utils"] = accelerate_utils
    sys.modules["accelerate.state"] = accelerate_state
    accelerate_module.utils = accelerate_utils
    accelerate_module.state = accelerate_state
    sys.modules["accelerate"] = accelerate_module


_ensure_torchao_stub()
_ensure_optimi_stub()
_ensure_fastapi_stub()
_ensure_toml_stub()
_ensure_peft_stub()
_ensure_torchvision_stub()
_ensure_accelerate_stub()


def _ensure_model_registry_stub():
    module_name = "simpletuner.helpers.models.registry"
    if module_name in sys.modules:
        return

    models_registry_module = types.ModuleType(module_name)
    models_registry_module.__spec__ = machinery.ModuleSpec(module_name, loader=None)

    class _StubModelRegistry:
        @staticmethod
        def model_families():
            return {}

        @staticmethod
        def get(_name):
            raise KeyError(_name)

    models_registry_module.ModelRegistry = _StubModelRegistry
    sys.modules[module_name] = models_registry_module


_ensure_model_registry_stub()


try:
    import transformers  # type: ignore

    if not hasattr(transformers, "AutoImageProcessor"):

        class _StubAutoImageProcessor:
            @classmethod
            def from_pretrained(cls, *args, **kwargs):  # pragma: no cover - simple stub
                return cls()

            def __call__(self, *args, **kwargs):  # pragma: no cover - simple stub
                return {}

        transformers.AutoImageProcessor = _StubAutoImageProcessor  # type: ignore[attr-defined]

    if not hasattr(transformers, "PreTrainedModel"):

        class _StubPreTrainedModel:  # pragma: no cover - simple stub
            pass

        transformers.PreTrainedModel = _StubPreTrainedModel  # type: ignore[attr-defined]

    if not hasattr(transformers, "CLIPImageProcessor"):
        transformers.CLIPImageProcessor = _StubAutoImageProcessor  # type: ignore[attr-defined]

    if not hasattr(transformers, "CLIPVisionModelWithProjection"):

        class _StubCLIPVisionModelWithProjection:  # pragma: no cover - simple stub
            @classmethod
            def from_pretrained(cls, *args, **kwargs):
                return cls()

        transformers.CLIPVisionModelWithProjection = _StubCLIPVisionModelWithProjection  # type: ignore[attr-defined]

    if not hasattr(transformers, "SiglipImageProcessor"):
        transformers.SiglipImageProcessor = _StubAutoImageProcessor  # type: ignore[attr-defined]

    if not hasattr(transformers, "SiglipVisionModel"):

        class _StubSiglipVisionModel:  # pragma: no cover - simple stub
            @classmethod
            def from_pretrained(cls, *args, **kwargs):
                return cls()

        transformers.SiglipVisionModel = _StubSiglipVisionModel  # type: ignore[attr-defined]
except Exception:
    pass


def _ensure_models_common_stub():
    module_name = "simpletuner.helpers.models.common"
    if module_name in sys.modules:
        return

    common_module = types.ModuleType(module_name)
    common_module.__spec__ = machinery.ModuleSpec(module_name, loader=None)

    class _BaseModelFoundation:
        def __init__(self, *args, **kwargs):  # pragma: no cover - stub
            pass

    class ImageModelFoundation(_BaseModelFoundation):
        pass

    class VideoModelFoundation(_BaseModelFoundation):
        pass

    class ModelFoundation(_BaseModelFoundation):
        pass

    class _PredictionTypes:
        EPSILON = "epsilon"
        SAMPLE = "sample"
        V_PREDICTION = "v_prediction"
        FLOW_MATCHING = "flow_matching"

        @staticmethod
        def from_str(_label):
            return _PredictionTypes.EPSILON

    class _PipelineTypes:
        IMG2IMG = "img2img"
        TEXT2IMG = "text2img"
        IMG2VIDEO = "img2video"
        CONTROLNET = "controlnet"
        CONTROL = "control"

    class _ModelTypes:
        UNET = "unet"
        TRANSFORMER = "transformer"
        VAE = "vae"
        TEXT_ENCODER = "text_encoder"

    common_module.ImageModelFoundation = ImageModelFoundation
    common_module.VideoModelFoundation = VideoModelFoundation
    common_module.ModelFoundation = ModelFoundation
    common_module.PredictionTypes = _PredictionTypes
    common_module.PipelineTypes = _PipelineTypes
    common_module.ModelTypes = _ModelTypes

    sys.modules[module_name] = common_module


_ensure_models_common_stub()

wandb_module = types.ModuleType("wandb")
wandb_module.__spec__ = machinery.ModuleSpec("wandb", loader=None)
wandb_module.init = lambda *_, **__: None
wandb_module.login = lambda *_, **__: None
wandb_module.finish = lambda *_, **__: None
wandb_module.log = lambda *_, **__: None
wandb_module.config = {}
sys.modules.setdefault("wandb", wandb_module)

from simpletuner.helpers.data_backend.dataset_types import DatasetType
from simpletuner.helpers.training.trainer import Trainer

# Import test configuration to suppress logging/warnings
try:
    from . import test_config
except ImportError:
    # Fallback for when running tests individually
    import test_config


class TestTrainer(unittest.TestCase):
    def _build_trainer_for_grad_logging(self, grad_clip_method: str, use_deepspeed: bool, grad_value):
        trainer = object.__new__(Trainer)
        trainer.config = SimpleNamespace(
            grad_clip_method=grad_clip_method,
            use_deepspeed_optimizer=use_deepspeed,
        )
        trainer.grad_norm = grad_value
        return trainer

    @patch("simpletuner.helpers.training.trainer.load_config")
    @patch("simpletuner.helpers.training.trainer.safety_check")
    @patch("simpletuner.helpers.training.state_tracker.StateTracker")
    @patch(
        "simpletuner.helpers.training.state_tracker.StateTracker.set_model_family",
        return_value=True,
    )
    @patch("torch.set_num_threads")
    @patch("simpletuner.helpers.training.trainer.Accelerator")
    @patch(
        "simpletuner.helpers.training.trainer.Trainer.parse_arguments",
        return_value=Mock(),
    )
    @patch("simpletuner.helpers.training.trainer.Trainer._misc_init", return_value=Mock())
    def test_config_to_obj(
        self,
        mock_misc_init,
        mock_parse_args,
        mock_accelerator,
        mock_set_num_threads,
        mock_set_model_family,
        mock_state_tracker,
        mock_safety_check,
        mock_load_config,
    ):
        trainer = Trainer()
        trainer.model = Mock()
        config_dict = {"a": 1, "b": 2}
        config_obj = trainer._config_to_obj(config_dict)
        self.assertEqual(config_obj.a, 1)
        self.assertEqual(config_obj.b, 2)

        config_none = trainer._config_to_obj(None)
        self.assertIsNone(config_none)

    @patch("simpletuner.helpers.training.trainer.Trainer._misc_init", return_value=Mock())
    @patch(
        "simpletuner.helpers.training.trainer.Trainer.parse_arguments",
        return_value=Mock(),
    )
    @patch("simpletuner.helpers.training.trainer.set_seed")
    def test_init_seed_with_value(self, mock_set_seed, mock_parse_args, mock_misc_init):
        trainer = Trainer()
        trainer.model = Mock()
        trainer.config = Mock(seed=42, seed_for_each_device=False)
        trainer.init_seed()
        mock_set_seed.assert_called_with(42, False)

    def test_prepare_batch_requires_caption_aware_distiller(self):
        trainer = object.__new__(Trainer)
        trainer.model = Mock()
        trainer.model.prepare_batch = Mock()
        trainer.state = {}
        trainer.distiller = None
        caption_batch = {"dataset_type": DatasetType.CAPTION, "data_backend_id": "captions", "captions": ["hello"]}
        with self.assertRaises(ValueError):
            trainer.prepare_batch(caption_batch)

        trainer.distiller = Mock()
        trainer.distiller.consumes_caption_batches.return_value = False
        with self.assertRaises(ValueError):
            trainer.prepare_batch(caption_batch)

    def test_prepare_batch_routes_captions_to_distiller(self):
        trainer = object.__new__(Trainer)
        trainer.model = Mock()
        trainer.model.prepare_batch = Mock()
        trainer.state = {}
        distiller = Mock()
        distiller.consumes_caption_batches.return_value = True
        prepared = {"latents": torch.zeros(1, 4, 4, 4), "timesteps": torch.zeros(1)}
        distiller.prepare_caption_batch.return_value = prepared
        trainer.distiller = distiller

        batch = {"dataset_type": DatasetType.CAPTION, "data_backend_id": "captions", "captions": ["hello world"]}
        result = trainer.prepare_batch(batch)
        self.assertIs(result, prepared)
        trainer.model.prepare_batch.assert_not_called()
        distiller.prepare_batch.assert_not_called()
        distiller.prepare_caption_batch.assert_called_once_with(batch, trainer.model, trainer.state)

    def test_run_trainer_job_aborts_promptly(self):
        from simpletuner.helpers.training import trainer as trainer_module

        class DummyTrainer:
            last_instance = None

            def __init__(self, config=None, job_id=None):
                self.config = config
                self.job_id = job_id
                self.should_abort = False
                self._external_abort_checker = None
                self.abort_called = False
                DummyTrainer.last_instance = self

            def run(self):
                deadline = time.time() + 1.0
                while not self.should_abort and time.time() < deadline:
                    time.sleep(0.01)
                if not self.should_abort:
                    raise AssertionError("Trainer run did not observe abort signal")

            def abort(self):
                self.abort_called = True
                self.should_abort = True

        with patch.object(trainer_module, "Trainer", DummyTrainer):
            result = trainer_module.run_trainer_job(
                {
                    "should_abort": lambda: True,
                    "__job_id__": "unit-test",
                }
            )

        self.assertEqual(result["status"], "completed")
        instance = DummyTrainer.last_instance
        self.assertIsNotNone(instance)
        self.assertTrue(instance.abort_called)
        self.assertTrue(instance.should_abort)

    def test_accelerate_failure_summary_highlights_oom(self):
        from simpletuner.helpers.training import trainer as trainer_module

        lines = [
            "2025-11-04 16:21:12,847 - SimpleTuner - INFO - starting...",
            "2025-11-04 16:21:12,846 [ERROR] Error encoding images ['16.jpg']: CUDA out of memory. Tried to allocate 256.00 MiB.",
            "RuntimeError: Accelerate launch exited with status 1",
        ]

        summary, excerpt = trainer_module._summarize_accelerate_failure(1, lines)

        self.assertIn("CUDA out of memory", summary)
        self.assertIsNotNone(excerpt)
        if excerpt is None:  # pragma: no cover - defensive guard
            self.fail("Expected excerpt to be populated")
        self.assertIn("CUDA out of memory", excerpt)

    def test_launch_with_accelerate_fallback_imports(self):
        from simpletuner.helpers.training import trainer as trainer_module

        helper = getattr(trainer_module, "_summarize_accelerate_failure", None)
        self.assertIsNotNone(helper)

        returned = helper(1, ["foo", "bar"])
        self.assertIsInstance(returned, tuple)

    @patch("simpletuner.helpers.training.trainer.Trainer._misc_init", return_value=Mock())
    @patch(
        "simpletuner.helpers.training.trainer.Trainer.parse_arguments",
        return_value=Mock(),
    )
    @patch("simpletuner.helpers.training.trainer.set_seed")
    def test_init_seed_none(self, mock_set_seed, mock_parse_args, mock_misc_init):
        trainer = Trainer()
        trainer.model = Mock()
        trainer.config = Mock(seed=None, seed_for_each_device=False)
        trainer.init_seed()
        mock_set_seed.assert_not_called()

    def test_update_grad_metrics_skips_absmax_with_deepspeed(self):
        trainer = self._build_trainer_for_grad_logging(
            grad_clip_method="value",
            use_deepspeed=True,
            grad_value=torch.tensor(1.2),
        )
        logs = {}
        trainer._update_grad_metrics(logs)
        self.assertNotIn("grad_absmax", logs)
        self.assertNotIn("grad_norm", logs)

    def test_update_grad_metrics_logs_absmax_without_deepspeed(self):
        trainer = self._build_trainer_for_grad_logging(
            grad_clip_method="value",
            use_deepspeed=False,
            grad_value=torch.tensor(1.2),
        )
        logs = {}
        trainer._update_grad_metrics(logs)
        self.assertIn("grad_absmax", logs)
        self.assertIs(logs["grad_absmax"], trainer.grad_norm)

    def test_update_grad_metrics_clones_norm_value_when_requested(self):
        trainer = self._build_trainer_for_grad_logging(
            grad_clip_method="norm",
            use_deepspeed=False,
            grad_value=torch.tensor(1.2),
        )
        logs = {}
        trainer._update_grad_metrics(logs, clone_norm_value=True)
        self.assertIn("grad_norm", logs)
        self.assertEqual(logs["grad_norm"], float(trainer.grad_norm.clone().detach()))

    def test_update_grad_metrics_requires_value_method_when_requested(self):
        trainer = self._build_trainer_for_grad_logging(
            grad_clip_method="clip",
            use_deepspeed=False,
            grad_value=torch.tensor(1.2),
        )
        logs = {}
        trainer._update_grad_metrics(logs, require_value_method=True)
        self.assertNotIn("grad_absmax", logs)

    def test_load_fsdp_plugin_maps_options(self):
        trainer = object.__new__(Trainer)
        trainer.config = SimpleNamespace(
            fsdp_enable=True,
            fsdp_version=2,
            fsdp_reshard_after_forward=True,
            fsdp_cpu_ram_efficient_loading=True,
            fsdp_state_dict_type="SHARDED_STATE_DICT",
            fsdp_auto_wrap_policy="transformer_based_wrap",
            fsdp_transformer_layer_cls_to_wrap=["TransformerBlock"],
            deepspeed_config=None,
        )

        plugin = trainer._load_fsdp_plugin()
        self.assertIsInstance(plugin, FullyShardedDataParallelPlugin)
        self.assertEqual(plugin.fsdp_version, 2)
        self.assertTrue(plugin.reshard_after_forward)
        self.assertTrue(plugin.cpu_ram_efficient_loading)
        self.assertEqual(plugin.state_dict_type, "sharded_state_dict")
        self.assertEqual(plugin.auto_wrap_policy, "transformer_based_wrap")
        self.assertEqual(plugin.transformer_cls_names_to_wrap, ["TransformerBlock"])

    def test_load_fsdp_plugin_rejects_deepspeed(self):
        trainer = object.__new__(Trainer)
        trainer.config = SimpleNamespace(
            fsdp_enable=True,
            fsdp_version=2,
            fsdp_reshard_after_forward=True,
            fsdp_cpu_ram_efficient_loading=False,
            fsdp_state_dict_type="SHARDED_STATE_DICT",
            fsdp_auto_wrap_policy="transformer_based_wrap",
            fsdp_transformer_layer_cls_to_wrap=None,
            deepspeed_config={"zero_optimization": {"stage": 2}},
        )

        with self.assertRaises(ValueError):
            trainer._load_fsdp_plugin()

    @patch("simpletuner.helpers.training.trainer.Validation")
    def test_init_validations_enabled_for_fsdp_full_shard(self, mock_validation):
        """Test that FSDP with reshard_after_forward now supports validation"""
        trainer = object.__new__(Trainer)
        trainer.accelerator = SimpleNamespace(
            state=SimpleNamespace(deepspeed_plugin=SimpleNamespace(deepspeed_config={"zero_optimization": {"stage": 2}}))
        )
        trainer.accelerator.wait_for_everyone = lambda *_, **__: None
        trainer.accelerator.is_main_process = True
        trainer.config = SimpleNamespace(
            use_fsdp=True,
            fsdp_reshard_after_forward=True,
            validation_disable=False,
            eval_steps_interval=None,
            weight_dtype=torch.float32,
            use_deepspeed_optimizer=False,
            vae_path=None,
            controlnet=False,
            control=False,
            validation_using_datasets=False,
            model_family="sdxl",
            model_flavour="base",
            output_dir="/tmp",
            use_ema=False,
            ema_validation="none",
            num_eval_images=1,
            eval_dataset_id=None,
            validation_prompt_library=None,
            user_prompt_library=None,
            validation_prompt=None,
            train_text_encoder=False,
            disable_benchmark=True,
        )
        trainer.validation = None
        trainer.evaluation = None
        trainer.model = MagicMock()
        trainer.validation_prompt_metadata = None
        trainer.distiller = None
        trainer._get_trainable_parameters = None
        trainer.ema_model = None

        validation_instance = MagicMock()
        validation_instance.benchmark_exists.return_value = True
        mock_validation.return_value = validation_instance
        trainer._emit_event = lambda *_, **__: None

        trainer.init_validations()

        # FSDP validation is now supported - validation_disable should remain False
        self.assertFalse(trainer.config.validation_disable)
        mock_validation.assert_called_once()

    @patch("simpletuner.helpers.training.trainer.Trainer._misc_init", return_value=Mock())
    @patch(
        "simpletuner.helpers.training.trainer.Trainer.parse_arguments",
        return_value=Mock(),
    )
    @patch("torch.cuda.is_available", return_value=True)
    @patch("torch.cuda.memory_allocated", return_value=1024**3)
    def test_stats_memory_used_cuda(self, mock_memory_allocated, mock_is_available, mock_parse_args, mock_misc_init):
        trainer = Trainer()
        trainer.model = Mock()
        memory_used = trainer.stats_memory_used()
        self.assertEqual(memory_used, 1.0)

    @patch("simpletuner.helpers.training.trainer.Trainer._misc_init", return_value=Mock())
    @patch(
        "simpletuner.helpers.training.trainer.Trainer.parse_arguments",
        return_value=Mock(),
    )
    @patch("torch.cuda.is_available", return_value=False)
    @patch("torch.backends.mps.is_available", return_value=True)
    @patch("torch.mps.current_allocated_memory", return_value=1024**3)
    def test_stats_memory_used_mps(
        self,
        mock_current_allocated_memory,
        mock_mps_is_available,
        mock_cuda_is_available,
        mock_parse_args,
        mock_misc_init,
    ):
        trainer = Trainer()
        trainer.model = Mock()
        memory_used = trainer.stats_memory_used()
        self.assertEqual(memory_used, 1.0)

    @patch("simpletuner.helpers.training.trainer.Trainer._misc_init", return_value=Mock())
    @patch(
        "simpletuner.helpers.training.trainer.Trainer.parse_arguments",
        return_value=Mock(),
    )
    @patch("torch.cuda.is_available", return_value=False)
    @patch("torch.backends.mps.is_available", return_value=False)
    @patch("simpletuner.helpers.training.trainer.logger")
    def test_stats_memory_used_none(
        self,
        mock_logger,
        mock_mps_is_available,
        mock_cuda_is_available,
        mock_parse_args,
        mock_misc_init,
    ):
        trainer = Trainer()
        trainer.model = Mock()
        memory_used = trainer.stats_memory_used()
        self.assertEqual(memory_used, 0)
        mock_logger.warning.assert_called_with(
            "CUDA, ROCm, or Apple MPS not detected here. We cannot report VRAM reductions."
        )

    @patch("simpletuner.helpers.training.trainer.load_config")
    @patch("simpletuner.helpers.training.trainer.safety_check")
    @patch("torch.set_num_threads")
    @patch("simpletuner.helpers.training.state_tracker.StateTracker.set_global_step")
    @patch("simpletuner.helpers.training.state_tracker.StateTracker.set_args")
    @patch("simpletuner.helpers.training.state_tracker.StateTracker.set_weight_dtype")
    @patch("simpletuner.helpers.training.trainer.Trainer.set_model_family")
    @patch("simpletuner.helpers.training.trainer.Trainer.init_noise_schedule")
    @patch(
        "accelerate.accelerator.Accelerator",
        return_value=Mock(device=Mock(type="cuda")),
    )
    @patch("accelerate.state.AcceleratorState", Mock())
    @patch(
        "argparse.ArgumentParser.parse_args",
        return_value=Mock(
            torch_num_threads=2,
            train_batch_size=1,
            weight_dtype=torch.float32,
            model_type="full",
            optimizer="adamw_bf16",
            optimizer_config=None,
            max_train_steps=2,
            num_train_epochs=0,
            timestep_bias_portion=0,
            metadata_update_interval=100,
            gradient_accumulation_steps=1,
            validation_resolution=1024,
            mixed_precision="bf16",
            report_to="none",
            output_dir="output_dir",
            logging_dir="logging_dir",
            learning_rate=1,
            flow_schedule_shift=3,
            user_prompt_library=None,
            flow_schedule_auto_shift=False,
            validation_guidance_skip_layers=None,
            pretrained_model_name_or_path="some/path",
            pretrained_vae_model_name_or_path="some/other/path",
            base_model_precision="no_change",
            gradient_checkpointing_interval=None,
            validation_num_video_frames=None,
            eval_steps_interval=None,
            controlnet=False,
            text_encoder_4_precision="no_change",
            attention_mechanism="diffusers",
            distillation_config=None,
        ),
    )
    def test_misc_init(
        self,
        mock_argparse,
        # mock_accelerator_state,
        mock_accelerator,
        mock_init_noise_schedule,
        mock_set_model_family,
        mock_set_weight_dtype,
        mock_set_args,
        mock_set_global_step,
        mock_set_num_threads,
        mock_safety_check,
        mock_load_config,
    ):
        # Configure the mock_load_config to return a proper config object
        mock_config = Mock()
        mock_config.lr_scale = False  # Disable learning rate scaling to avoid the format error
        mock_config.learning_rate = 1e-4
        mock_config.train_batch_size = 1
        mock_config.gradient_accumulation_steps = 1
        mock_config.controlnet = False
        mock_config.model_family = "stable_diffusion"
        mock_config.base_model_precision = "no_change"
        mock_config.torch_num_threads = 2
        mock_config.weight_dtype = torch.bfloat16
        mock_load_config.return_value = mock_config

        with test_config.QuietLogs():
            trainer = Trainer(disable_accelerator=True)
        trainer.model = Mock()
        trainer.config = MagicMock(
            torch_num_threads=2,
            train_batch_size=1,
            base_model_precision="no_change",
            weight_dtype=torch.bfloat16,
        )
        trainer._misc_init()
        mock_set_num_threads.assert_called_with(trainer.config.torch_num_threads)
        self.assertEqual(
            trainer.state,
            {
                "lr": 0.0,
                "global_step": 0,
                "global_resume_step": 0,
                "first_epoch": 1,
                "args": trainer.config.__dict__,
            },
        )
        self.assertEqual(trainer.timesteps_buffer, [])
        self.assertEqual(trainer.guidance_values_list, [])
        self.assertEqual(trainer.train_loss, 0.0)
        self.assertIsNone(trainer.bf)
        self.assertIsNone(trainer.grad_norm)
        self.assertEqual(trainer.extra_lr_scheduler_kwargs, {})
        mock_set_global_step.assert_called_with(0)
        mock_set_weight_dtype.assert_called_with(trainer.config.weight_dtype)
        mock_set_model_family.assert_called()
        mock_init_noise_schedule.assert_called()

    @patch("simpletuner.helpers.training.trainer.logger")
    @patch(
        "simpletuner.helpers.training.trainer.model_classes",
        {"full": ["sdxl", "sd3", "legacy"]},
    )
    @patch("simpletuner.helpers.training.state_tracker.StateTracker")
    def test_set_model_family_default(self, mock_state_tracker, mock_logger):
        with patch("simpletuner.helpers.training.trainer.Trainer._misc_init"):
            with patch("simpletuner.helpers.training.trainer.Trainer.parse_arguments"):
                trainer = Trainer()
        trainer.config = Mock(model_family=None)
        trainer.config.pretrained_model_name_or_path = "some/path"
        trainer.config.pretrained_vae_model_name_or_path = None
        trainer.config.vae_path = None
        trainer.config.text_encoder_path = None
        trainer.config.text_encoder_subfolder = None
        trainer.config.model_family = "sdxl"
        trainer.model = Mock()

        with patch(
            "simpletuner.helpers.training.state_tracker.StateTracker.is_sdxl_refiner",
            return_value=False,
        ):
            trainer.set_model_family()
            self.assertEqual(trainer.config.model_type_label, "Stable Diffusion XL")
            mock_logger.warning.assert_not_called()

    @patch("simpletuner.helpers.training.trainer.Trainer._misc_init", return_value=Mock())
    @patch(
        "simpletuner.helpers.training.trainer.Trainer.parse_arguments",
        return_value=Mock(),
    )
    def test_set_model_family_invalid(self, mock_parse_args, mock_misc_init):
        trainer = Trainer()
        trainer.model = Mock()
        trainer.config = Mock(model_family="invalid_model_family")
        trainer.config.pretrained_model_name_or_path = "some/path"
        with self.assertRaises(ValueError) as context:
            trainer.set_model_family()
        self.assertIn(
            "Invalid model family specified: invalid_model_family",
            str(context.exception),
        )

    @patch("simpletuner.helpers.training.trainer.Trainer._misc_init", return_value=Mock())
    @patch(
        "simpletuner.helpers.training.trainer.Trainer.parse_arguments",
        return_value=Mock(),
    )
    @patch("simpletuner.helpers.training.trainer.logger")
    @patch("simpletuner.helpers.training.state_tracker.StateTracker")
    def test_epoch_rollover(self, mock_state_tracker, mock_logger, mock_parse_args, mock_misc_init):
        trainer = Trainer()
        trainer.model = Mock()
        trainer.state = {"first_epoch": 1, "current_epoch": 1}
        trainer.config = Mock(
            num_train_epochs=5,
            aspect_bucket_disable_rebuild=False,
            lr_scheduler="cosine_with_restarts",
        )
        trainer.extra_lr_scheduler_kwargs = {}
        with patch(
            "simpletuner.helpers.training.state_tracker.StateTracker.get_data_backends",
            return_value={},
        ):
            trainer._epoch_rollover(2)
            self.assertEqual(trainer.state["current_epoch"], 2)
            self.assertEqual(trainer.extra_lr_scheduler_kwargs["epoch"], 2)

    @patch(
        "simpletuner.helpers.training.trainer.Trainer.parse_arguments",
        return_value=Mock(),
    )
    @patch("simpletuner.helpers.training.trainer.Trainer._misc_init", return_value=Mock())
    def test_epoch_rollover_same_epoch(self, mock_misc_init, mock_parse_args):
        trainer = Trainer(
            config={
                "--num_train_epochs": 0,
                "--model_family": "pixart_sigma",
                "--optimizer": "adamw_bf16",
                "--pretrained_model_name_or_path": "some/path",
            }
        )
        trainer.model = Mock()
        trainer.state = {"first_epoch": 1, "current_epoch": 1}
        trainer._epoch_rollover(1)
        self.assertEqual(trainer.state["current_epoch"], 1)

    @patch("simpletuner.helpers.training.trainer.Trainer._misc_init", return_value=Mock())
    @patch(
        "simpletuner.helpers.training.trainer.Trainer.parse_arguments",
        return_value=Mock(),
    )
    @patch("simpletuner.helpers.training.trainer.os.makedirs")
    @patch("simpletuner.helpers.training.state_tracker.StateTracker.delete_cache_files")
    def test_init_clear_backend_cache_preserve(
        self, mock_delete_cache_files, mock_makedirs, mock_parse_args, mock_misc_init
    ):
        trainer = Trainer()
        trainer.model = Mock()
        trainer.config = Mock(output_dir="/path/to/output", preserve_data_backend_cache=True)
        trainer.init_clear_backend_cache()
        mock_makedirs.assert_called_with("/path/to/output", exist_ok=True)
        mock_delete_cache_files.assert_not_called()

    @patch("simpletuner.helpers.training.trainer.Trainer._misc_init", return_value=Mock())
    @patch(
        "simpletuner.helpers.training.trainer.Trainer.parse_arguments",
        return_value=Mock(),
    )
    @patch("simpletuner.helpers.training.trainer.os.makedirs")
    @patch("simpletuner.helpers.training.state_tracker.StateTracker.delete_cache_files")
    def test_init_clear_backend_cache_delete(self, mock_delete_cache_files, mock_makedirs, mock_parse_args, mock_misc_init):
        trainer = Trainer()
        trainer.accelerator = MagicMock(is_local_main_process=True)
        trainer.model = Mock()
        trainer.config = Mock(output_dir="/path/to/output", preserve_data_backend_cache=False)
        trainer.init_clear_backend_cache()
        mock_makedirs.assert_called_with("/path/to/output", exist_ok=True)
        mock_delete_cache_files.assert_called_with(preserve_data_backend_cache=False)

    @patch("simpletuner.helpers.training.trainer.Trainer._misc_init", return_value=Mock())
    @patch(
        "simpletuner.helpers.training.trainer.Trainer.parse_arguments",
        return_value=Mock(),
    )
    @patch("simpletuner.helpers.training.trainer.logger")
    @patch(
        "simpletuner.helpers.training.trainer.os.path.basename",
        return_value="checkpoint-100",
    )
    @patch(
        "simpletuner.helpers.training.trainer.os.listdir",
        return_value=["checkpoint-100", "checkpoint-200"],
    )
    @patch(
        "simpletuner.helpers.training.trainer.os.path.join",
        side_effect=lambda *args: "/".join(args),
    )
    @patch("simpletuner.helpers.training.trainer.os.path.exists", return_value=True)
    @patch("simpletuner.helpers.training.trainer.Accelerator")
    @patch("simpletuner.helpers.training.state_tracker.StateTracker")
    def test_init_resume_checkpoint(
        self,
        mock_state_tracker,
        mock_accelerator_class,
        mock_path_exists,
        mock_path_join,
        mock_os_listdir,
        mock_path_basename,
        mock_logger,
        mock_parse_args,
        mock_misc_init,
    ):
        trainer = Trainer()
        trainer.model = Mock()
        trainer.config = Mock(
            output_dir="/path/to/output",
            resume_from_checkpoint="latest",
            total_steps_remaining_at_start=100,
            global_resume_step=1,
            num_train_epochs=0,
            max_train_steps=100,
        )
        trainer.accelerator = Mock(num_processes=1)
        trainer.state = {"global_step": 0, "first_epoch": 1, "current_epoch": 1}
        trainer.optimizer = Mock()
        trainer.config.lr_scheduler = "constant"
        trainer.config.learning_rate = 0.001
        trainer.config.is_schedulefree = False
        trainer.config.overrode_max_train_steps = False

        # Mock lr_scheduler
        lr_scheduler = Mock()
        lr_scheduler.state_dict.return_value = {"base_lrs": [0.1], "_last_lr": [0.1]}

        with patch(
            "simpletuner.helpers.training.state_tracker.StateTracker.get_data_backends",
            return_value={},
        ):
            with patch(
                "simpletuner.helpers.training.state_tracker.StateTracker.get_global_step",
                return_value=100,
            ):
                trainer.init_resume_checkpoint(lr_scheduler=lr_scheduler)
                mock_logger.info.assert_called()
                trainer.accelerator.load_state.assert_called_with("/path/to/output/checkpoint-200")

    def test_init_resume_checkpoint_prodigy_without_split_groups(self):
        """Test that prodigy optimizer works with optimizers that don't have split_groups attribute"""
        trainer = object.__new__(Trainer)
        trainer.model = Mock()
        trainer.config = Mock(
            output_dir="/path/to/output",
            resume_from_checkpoint="checkpoint-100",
            num_train_epochs=1,
            ignore_final_epochs=False,
            optimizer="prodigy",
            lr_scheduler="constant",
            is_schedulefree=False,
            learning_rate=0.001,
        )
        trainer.accelerator = Mock(num_processes=1)
        trainer.accelerator.wait_for_everyone = Mock()
        trainer.accelerator.load_state = Mock()
        trainer.state = {"global_step": 0, "first_epoch": 1, "current_epoch": 1, "global_resume_step": 0}
        trainer.distiller = None

        # Create a mock optimizer that simulates ProdigyPlusScheduleFree (no split_groups attribute)
        mock_inner_optimizer = Mock(spec=[])  # Empty spec means no attributes
        # Explicitly ensure split_groups doesn't exist
        if hasattr(mock_inner_optimizer, "split_groups"):
            delattr(mock_inner_optimizer, "split_groups")

        mock_optimizer = Mock()
        mock_optimizer.optimizer = mock_inner_optimizer

        # Create mock parameter group with device-movable tensors
        mock_param = torch.randn(10, 10)
        param_group = {
            "params": [mock_param],
            "running_d_numerator": torch.tensor(1.0),
            "running_d_denom": torch.tensor(1.0),
        }
        mock_optimizer.param_groups = [param_group]

        trainer.optimizer = mock_optimizer
        trainer._emit_event = Mock()
        trainer.job_id = "test-job"

        # Mock StateTracker methods
        with patch("simpletuner.helpers.training.state_tracker.StateTracker.get_data_backends", return_value={}):
            with patch("simpletuner.helpers.training.state_tracker.StateTracker.get_global_step", return_value=0):
                with patch("simpletuner.helpers.training.state_tracker.StateTracker.set_global_resume_step"):
                    with patch(
                        "simpletuner.helpers.training.state_tracker.StateTracker.get_training_state", return_value={}
                    ):
                        with patch("simpletuner.helpers.training.state_tracker.StateTracker.get_epoch", return_value=1):
                            with patch("simpletuner.helpers.training.state_tracker.StateTracker.set_epoch"):
                                # This should not raise AttributeError
                                result = trainer.init_resume_checkpoint(lr_scheduler=None)

        # Verify the tensors were moved to the correct device
        self.assertEqual(param_group["running_d_numerator"].device, mock_param.device)
        self.assertEqual(param_group["running_d_denom"].device, mock_param.device)
        self.assertFalse(param_group["use_focus"])

    def test_init_resume_checkpoint_prodigy_with_split_groups(self):
        """Test that prodigy optimizer works correctly when split_groups=True"""
        trainer = object.__new__(Trainer)
        trainer.model = Mock()
        trainer.config = Mock(
            output_dir="/path/to/output",
            resume_from_checkpoint="checkpoint-100",
            num_train_epochs=1,
            ignore_final_epochs=False,
            optimizer="prodigy",
            lr_scheduler="constant",
            is_schedulefree=False,
            learning_rate=0.001,
        )
        trainer.accelerator = Mock(num_processes=1)
        trainer.accelerator.wait_for_everyone = Mock()
        trainer.accelerator.load_state = Mock()
        trainer.state = {"global_step": 0, "first_epoch": 1, "current_epoch": 1, "global_resume_step": 0}
        trainer.distiller = None

        # Create a mock optimizer with split_groups=True
        mock_inner_optimizer = Mock()
        mock_inner_optimizer.split_groups = True

        mock_optimizer = Mock()
        mock_optimizer.optimizer = mock_inner_optimizer

        # Create multiple mock parameter groups
        mock_param1 = torch.randn(10, 10)
        mock_param2 = torch.randn(5, 5)
        param_groups = [
            {
                "params": [mock_param1],
                "running_d_numerator": torch.tensor(1.0),
                "running_d_denom": torch.tensor(1.0),
            },
            {
                "params": [mock_param2],
                "running_d_numerator": torch.tensor(2.0),
                "running_d_denom": torch.tensor(2.0),
            },
        ]
        mock_optimizer.param_groups = param_groups

        trainer.optimizer = mock_optimizer
        trainer._emit_event = Mock()
        trainer.job_id = "test-job"

        # Mock StateTracker methods
        with patch("simpletuner.helpers.training.state_tracker.StateTracker.get_data_backends", return_value={}):
            with patch("simpletuner.helpers.training.state_tracker.StateTracker.get_global_step", return_value=0):
                with patch("simpletuner.helpers.training.state_tracker.StateTracker.set_global_resume_step"):
                    with patch(
                        "simpletuner.helpers.training.state_tracker.StateTracker.get_training_state", return_value={}
                    ):
                        with patch("simpletuner.helpers.training.state_tracker.StateTracker.get_epoch", return_value=1):
                            with patch("simpletuner.helpers.training.state_tracker.StateTracker.set_epoch"):
                                # This should process all parameter groups when split_groups=True
                                result = trainer.init_resume_checkpoint(lr_scheduler=None)

        # Verify all parameter groups were processed
        for i, group in enumerate(param_groups):
            self.assertEqual(group["running_d_numerator"].device, group["params"][0].device)
            self.assertEqual(group["running_d_denom"].device, group["params"][0].device)
            self.assertFalse(group["use_focus"])

    # Additional tests can be added for other methods as needed

<<<<<<< HEAD
    @patch("simpletuner.helpers.training.state_tracker.StateTracker")
    @patch("simpletuner.helpers.training.trainer.tqdm")
    @patch("simpletuner.helpers.training.trainer.logger")
    @patch("simpletuner.helpers.training.trainer.training_logger")
    def test_accumulate_unpacks_training_models_for_fsdp2(
        self, mock_training_logger, mock_logger, mock_tqdm, mock_state_tracker
    ):
        """Regression test: trainer.train() should unpack training_models when calling accumulate()

        This test verifies the fix for the bug where training_models was passed as a list
        directly to accumulate(), causing AttributeError with FSDP2 in Accelerate 1.11.0+.
        FSDP2's no_sync() calls model.set_requires_gradient_sync(False) which fails on lists.
        """
        trainer = object.__new__(Trainer)
        trainer.config = SimpleNamespace(
            model_type="full",
            train_text_encoder=False,
            lora_type="standard",
            num_train_epochs=1,
            max_train_steps=1000,
            train_batch_size=1,
            dataloader_prefetch=False,
            lr_scheduler="constant",
            eval_dataset_id=None,
            num_update_steps_per_epoch=1,
            ignore_final_epochs=False,
            distillation_method=None,
            disable_accelerator=False,
            optimizer="adamw",
            gradient_precision="fp32",
            gradient_accumulation_steps=1,
            max_grad_norm=1.0,
        )

        mock_trained_model = Mock()
        mock_trained_model.set_requires_gradient_sync = Mock()
        mock_trained_model.train = Mock()

        trainer.model = Mock()
        trainer.model.get_trained_component = Mock(return_value=mock_trained_model)
        trainer.model.loss = Mock(return_value=torch.tensor(0.5))
        trainer.model.auxiliary_loss = Mock(return_value=(torch.tensor(0.5), {}))
        trainer.text_encoders = []
        trainer.model_predict = Mock(return_value={"model_prediction": torch.zeros(1, 4, 4, 4)})
        trainer._max_grad_value = Mock(return_value=torch.tensor(0.1))
        trainer.params_to_optimize = []

        def prepare_batch_side_effect(batch):
            if batch is False:
                return False
            return {
                "latents": torch.zeros(1, 4, 4, 4),
                "timesteps": torch.zeros(1),
            }

        trainer.prepare_batch = Mock(side_effect=prepare_batch_side_effect)

        trainer.state = {
            "global_step": 0,
            "global_resume_step": 0,
            "current_epoch": 1,
            "first_epoch": 1,
            "lr": 0.0001,
        }
        trainer.timesteps_buffer = []
        trainer.distiller = None
        trainer.bf = None
        trainer.extra_lr_scheduler_kwargs = {}
        trainer.train_loss = 0.0
        trainer._epoch_rollover = Mock()
        trainer._should_checkpoint_epoch = Mock(return_value=False)
        trainer._exit_on_signal = Mock()
        trainer.init_trackers = Mock()
        trainer._train_initial_msg = Mock()
        trainer._get_trainable_parameters = Mock(return_value=[])

        received_accumulate_args = []
        accumulate_call_count = 0

        class StopTrainingException(Exception):
            pass

        def mock_accumulate(*models):
            nonlocal accumulate_call_count
            accumulate_call_count += 1
            received_accumulate_args.extend(models)

            class _AccumulateContext:
                def __enter__(self):
                    for model in models:
                        if isinstance(model, list):
                            raise AttributeError(
                                "'list' object has no attribute 'set_requires_gradient_sync'. "
                                "This simulates the FSDP2 error."
                            )
                        if hasattr(model, "set_requires_gradient_sync"):
                            model.set_requires_gradient_sync(False)
                    return self

                def __exit__(self, exc_type, exc_val, exc_tb):
                    for model in models:
                        if hasattr(model, "set_requires_gradient_sync"):
                            model.set_requires_gradient_sync(True)
                    raise StopTrainingException("Captured accumulate call, stopping test")

            return _AccumulateContext()

        mock_loss_tensor = torch.tensor(0.5)
        mock_accelerator = Mock()
        mock_accelerator.is_main_process = True
        mock_accelerator.accumulate = mock_accumulate
        mock_accelerator.wait_for_everyone = Mock()
        mock_accelerator.gather = Mock(return_value=mock_loss_tensor)
        mock_accelerator.backward = Mock()
        mock_accelerator.sync_gradients = False
        trainer.accelerator = mock_accelerator

        mock_progress_bar = Mock()
        mock_progress_bar.set_description = Mock()
        mock_tqdm.return_value.__enter__ = Mock(return_value=mock_progress_bar)
        mock_tqdm.return_value.__exit__ = Mock(return_value=False)

        call_count = [0]

        def mock_iterator(step, backends):
            call_count[0] += 1
            if call_count[0] == 1:
                return {"latents": torch.zeros(1, 4, 4, 4), "timesteps": torch.zeros(1)}
            return False

        mock_state_tracker.get_data_backends = Mock(
            return_value={
                "backend1": {"train_dataloader": [{"latents": torch.zeros(1, 4, 4, 4), "timesteps": torch.zeros(1)}]}
            }
        )
        mock_state_tracker.backend_status = Mock(return_value=False)

        with patch("simpletuner.helpers.training.trainer.random_dataloader_iterator", mock_iterator):
            try:
                trainer.train()
            except StopTrainingException:
                pass

        self.assertGreater(accumulate_call_count, 0, "accumulate() should have been called")
        self.assertGreater(len(received_accumulate_args), 0, "accumulate() should have received arguments")
        self.assertIs(
            received_accumulate_args[0],
            mock_trained_model,
            "accumulate() should receive the model object, not a list",
        )
        self.assertNotIsInstance(
            received_accumulate_args[0],
            list,
            "accumulate() must not receive a list - would cause AttributeError in FSDP2",
        )
        mock_trained_model.set_requires_gradient_sync.assert_any_call(False)
=======
    @patch("simpletuner.helpers.training.trainer.TorchDynamoPlugin")
    @patch("simpletuner.helpers.training.trainer.Accelerator")
    def test_dynamo_plugin_created_when_advanced_options_enabled(self, mock_accelerator, mock_dynamo_plugin):
        """Test that TorchDynamoPlugin is created when dynamo advanced options are used"""
        from simpletuner.helpers.training.trainer import DynamoBackend

        mock_backend_enum = Mock()
        mock_backend_enum.INDUCTOR = Mock(value="inductor")
        mock_backend_enum.NO = Mock()

        mock_dynamo_instance = Mock()
        mock_dynamo_plugin.return_value = mock_dynamo_instance

        accelerator_kwargs = {}

        resolved_dynamo_backend = mock_backend_enum.INDUCTOR
        will_create_dynamo_plugin = resolved_dynamo_backend and resolved_dynamo_backend != mock_backend_enum.NO
        dynamo_backend_env = "inductor"

        if not will_create_dynamo_plugin and dynamo_backend_env:
            accelerator_kwargs["dynamo_backend"] = dynamo_backend_env

        if will_create_dynamo_plugin:
            plugin_kwargs = {"backend": resolved_dynamo_backend}
            plugin_kwargs["mode"] = "max-autotune"
            plugin_kwargs["dynamic"] = True
            plugin_kwargs["use_regional_compilation"] = True

            mock_dynamo_plugin(**plugin_kwargs)
            accelerator_kwargs["dynamo_plugin"] = mock_dynamo_instance

        self.assertIn("dynamo_plugin", accelerator_kwargs)
        self.assertNotIn("dynamo_backend", accelerator_kwargs)
        mock_dynamo_plugin.assert_called_once()
        call_args = mock_dynamo_plugin.call_args[1]
        self.assertEqual(call_args["mode"], "max-autotune")
        self.assertTrue(call_args["dynamic"])
        self.assertTrue(call_args["use_regional_compilation"])

    @patch("simpletuner.helpers.training.trainer.Accelerator")
    def test_dynamo_backend_string_used_when_no_advanced_options(self, mock_accelerator):
        """Test that simple dynamo_backend string is used when no advanced options are specified"""
        trainer = object.__new__(Trainer)
        trainer.config = SimpleNamespace(
            dynamo_backend="inductor",
            dynamo_mode=None,
            dynamo_dynamic=None,
            dynamo_fullgraph=None,
            dynamo_use_regional_compilation=None,
            gradient_accumulation_steps=1,
            mixed_precision="bf16",
            fsdp_enable=False,
            deepspeed_config=None,
            report_to="none",
        )

        from simpletuner.helpers.training.trainer import DynamoBackend

        accelerator_kwargs = {}

        resolved_dynamo_backend = None
        will_create_dynamo_plugin = resolved_dynamo_backend and resolved_dynamo_backend != DynamoBackend.NO
        dynamo_backend_env = "inductor"

        if not will_create_dynamo_plugin and dynamo_backend_env:
            accelerator_kwargs["dynamo_backend"] = dynamo_backend_env

        self.assertIn("dynamo_backend", accelerator_kwargs)
        self.assertNotIn("dynamo_plugin", accelerator_kwargs)
        self.assertEqual(accelerator_kwargs["dynamo_backend"], "inductor")

    @patch("simpletuner.helpers.training.trainer.Accelerator")
    def test_dynamo_conflict_error_message(self, mock_accelerator):
        """Test that a clear error message is shown when both dynamo_backend and dynamo_plugin are set"""
        mock_accelerator.side_effect = ValueError(
            "You cannot pass in both dynamo_plugin and dynamo_backend, please only pass in one."
        )

        trainer = object.__new__(Trainer)
        trainer._should_force_bf16_override = Mock(return_value=False)

        accelerator_kwargs = {
            "dynamo_backend": "inductor",
            "dynamo_plugin": Mock(),
        }

        try:
            mock_accelerator(**accelerator_kwargs)
        except ValueError as err:
            if "dynamo_plugin and dynamo_backend" in str(err):
                has_backend = "dynamo_backend" in accelerator_kwargs
                has_plugin = "dynamo_plugin" in accelerator_kwargs
                backend_val = accelerator_kwargs.get("dynamo_backend", "not set")
                plugin_val = "set" if has_plugin else "not set"

                with self.assertRaises(ValueError) as context:
                    raise ValueError(
                        f"Conflicting Torch Dynamo configuration detected. "
                        f"Cannot pass both dynamo_plugin and dynamo_backend to Accelerator. "
                        f"Current state: dynamo_backend={backend_val} (present={has_backend}), "
                        f"dynamo_plugin={plugin_val} (present={has_plugin}). "
                        f"Original error: {err}"
                    ) from err

                self.assertIn("Conflicting Torch Dynamo configuration", str(context.exception))
                self.assertIn("dynamo_backend=inductor", str(context.exception))
                self.assertIn("dynamo_plugin=set", str(context.exception))
>>>>>>> 26eb449c


if __name__ == "__main__":
    unittest.main()<|MERGE_RESOLUTION|>--- conflicted
+++ resolved
@@ -1360,9 +1360,6 @@
             self.assertEqual(group["running_d_denom"].device, group["params"][0].device)
             self.assertFalse(group["use_focus"])
 
-    # Additional tests can be added for other methods as needed
-
-<<<<<<< HEAD
     @patch("simpletuner.helpers.training.state_tracker.StateTracker")
     @patch("simpletuner.helpers.training.trainer.tqdm")
     @patch("simpletuner.helpers.training.trainer.logger")
@@ -1519,7 +1516,7 @@
             "accumulate() must not receive a list - would cause AttributeError in FSDP2",
         )
         mock_trained_model.set_requires_gradient_sync.assert_any_call(False)
-=======
+
     @patch("simpletuner.helpers.training.trainer.TorchDynamoPlugin")
     @patch("simpletuner.helpers.training.trainer.Accelerator")
     def test_dynamo_plugin_created_when_advanced_options_enabled(self, mock_accelerator, mock_dynamo_plugin):
@@ -1627,7 +1624,6 @@
                 self.assertIn("Conflicting Torch Dynamo configuration", str(context.exception))
                 self.assertIn("dynamo_backend=inductor", str(context.exception))
                 self.assertIn("dynamo_plugin=set", str(context.exception))
->>>>>>> 26eb449c
 
 
 if __name__ == "__main__":
